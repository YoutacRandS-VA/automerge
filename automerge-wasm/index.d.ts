--- conflicted
+++ resolved
@@ -1,222 +1,23 @@
-<<<<<<< HEAD
+import { Automerge as VanillaAutomerge } from "automerge-types"
 
-export type Actor = string;
-export type ObjID = string;
-export type Change = Uint8Array;
-export type SyncMessage = Uint8Array;
-export type Prop = string | number;
-export type Hash = string;
-export type Heads = Hash[];
-export type Value = string | number | boolean | null | Date | Uint8Array
-export type MaterializeValue = { [key:string]: MaterializeValue } | Array<MaterializeValue> | Value
-export type ObjType = string | Array<ObjType | Value> | { [key: string]: ObjType | Value }
-export type FullValue =
-  ["str", string] |
-  ["int", number] |
-  ["uint", number] |
-  ["f64", number] |
-  ["boolean", boolean] |
-  ["timestamp", Date] |
-  ["counter", number] |
-  ["bytes", Uint8Array] |
-  ["null", null] |
-  ["map", ObjID] |
-  ["list", ObjID] |
-  ["text", ObjID] |
-  ["table", ObjID]
+export * from "automerge-types"
+export { default } from "automerge-types"
 
-export type FullValueWithId =
-  ["str", string, ObjID ] |
-  ["int", number, ObjID ] |
-  ["uint", number, ObjID ] |
-  ["f64", number, ObjID ] |
-  ["boolean", boolean, ObjID ] |
-  ["timestamp", Date, ObjID ] |
-  ["counter", number, ObjID ] |
-  ["bytes", Uint8Array, ObjID ] |
-  ["null", null, ObjID ] |
-  ["map", ObjID ] |
-  ["list", ObjID] |
-  ["text", ObjID] |
-  ["table", ObjID]
+export class Automerge extends VanillaAutomerge {
+  // experimental spans api - unstable!
+  mark(obj: ObjID, name: string, range: string, value: Value, datatype?: Datatype): void;
+  unmark(obj: ObjID, mark: ObjID): void;
+  spans(obj: ObjID): any;
+  raw_spans(obj: ObjID): any;
+  blame(obj: ObjID, baseline: Heads, changeset: Heads[]): ChangeSet[];
+  attribute(obj: ObjID, baseline: Heads, changeset: Heads[]): ChangeSet[];
+  attribute2(obj: ObjID, baseline: Heads, changeset: Heads[]): ChangeSet[];
 
-export enum ObjTypeName {
-  list = "list",
-  map = "map",
-  table = "table",
-  text = "text",
-}
-
-export type Datatype =
-  "boolean" |
-  "str" |
-  "int" |
-  "uint" |
-  "f64" |
-  "null" |
-  "timestamp" |
-  "counter" |
-  "bytes" |
-  "map" |
-  "text" |
-  "list";
-
-export type SyncHave = {
-  lastSync: Heads,
-  bloom: Uint8Array,
-}
-
-export type DecodedSyncMessage = {
-  heads: Heads,
-  need: Heads,
-  have: SyncHave[]
-  changes: Change[]
-}
-
-export type DecodedChange = {
-  actor: Actor,
-  seq: number
-  startOp: number,
-  time: number,
-  message: string | null,
-  deps: Heads,
-  hash: Hash,
-  ops: Op[]
-}
-
-export type Op = {
-  action: string,
-  obj: ObjID,
-  key: string,
-  value?: string | number | boolean,
-  datatype?: string,
-  pred: string[],
-}
-
-export type Patch = {
-  obj: ObjID
-  action: 'assign' | 'insert' | 'delete'
-  key: Prop
-  value: Value
-  datatype: Datatype
-  conflict: boolean
+  // override old methods that return automerge
+  clone(actor?: string): Automerge;
+  fork(actor?: string): Automerge;
+  forkAt(heads: Heads, actor?: string): Automerge;
 }
 
 export function create(actor?: Actor): Automerge;
-export function load(data: Uint8Array, actor?: Actor): Automerge;
-export function encodeChange(change: DecodedChange): Change;
-export function decodeChange(change: Change): DecodedChange;
-export function initSyncState(): SyncState;
-export function encodeSyncMessage(message: DecodedSyncMessage): SyncMessage;
-export function decodeSyncMessage(msg: SyncMessage): DecodedSyncMessage;
-export function encodeSyncState(state: SyncState): Uint8Array;
-export function decodeSyncState(data: Uint8Array): SyncState;
-export function exportSyncState(state: SyncState): JsSyncState;
-export function importSyncState(state: JsSyncState): SyncState;
-
-export class API {
-  create(actor?: Actor): Automerge;
-  load(data: Uint8Array, actor?: Actor): Automerge;
-  encodeChange(change: DecodedChange): Change;
-  decodeChange(change: Change): DecodedChange;
-  initSyncState(): SyncState;
-  encodeSyncMessage(message: DecodedSyncMessage): SyncMessage;
-  decodeSyncMessage(msg: SyncMessage): DecodedSyncMessage;
-  encodeSyncState(state: SyncState): Uint8Array;
-  decodeSyncState(data: Uint8Array): SyncState;
-  exportSyncState(state: SyncState): JsSyncState;
-  importSyncState(state: JsSyncState): SyncState;
-}
-
-export class Automerge {
-  // change state
-  put(obj: ObjID, prop: Prop, value: Value, datatype?: Datatype): void;
-  putObject(obj: ObjID, prop: Prop, value: ObjType): ObjID;
-  insert(obj: ObjID, index: number, value: Value, datatype?: Datatype): void;
-  insertObject(obj: ObjID, index: number, value: ObjType): ObjID;
-  push(obj: ObjID, value: Value, datatype?: Datatype): void;
-  pushObject(obj: ObjID, value: ObjType): ObjID;
-  splice(obj: ObjID, start: number, delete_count: number, text?: string | Array<Value>): ObjID[] | undefined;
-  increment(obj: ObjID, prop: Prop, value: number): void;
-  delete(obj: ObjID, prop: Prop): void;
-
-  // returns a single value - if there is a conflict return the winner
-  get(obj: ObjID, prop: Prop, heads?: Heads): Value | undefined;
-  getWithType(obj: ObjID, prop: Prop, heads?: Heads): FullValue | null;
-  // return all values in case of a conflict
-  getAll(obj: ObjID, arg: Prop, heads?: Heads): FullValueWithId[];
-  keys(obj: ObjID, heads?: Heads): string[];
-  text(obj: ObjID, heads?: Heads): string;
-  length(obj: ObjID, heads?: Heads): number;
-  materialize(obj?: ObjID, heads?: Heads): MaterializeValue;
-
-  // transactions
-  commit(message?: string, time?: number): Hash;
-  merge(other: Automerge): Heads;
-  getActorId(): Actor;
-  pendingOps(): number;
-  rollback(): number;
-
-  // patches
-  enablePatches(enable: boolean): void;
-  popPatches(): Patch[];
-
-  // save and load to local store
-  save(): Uint8Array;
-  saveIncremental(): Uint8Array;
-  loadIncremental(data: Uint8Array): number;
-
-  // sync over network
-  receiveSyncMessage(state: SyncState, message: SyncMessage): void;
-  generateSyncMessage(state: SyncState): SyncMessage | null;
-
-  // low level change functions
-  applyChanges(changes: Change[]): void;
-  getChanges(have_deps: Heads): Change[];
-  getChangeByHash(hash: Hash): Change | null;
-  getChangesAdded(other: Automerge): Change[];
-  getHeads(): Heads;
-  getLastLocalChange(): Change | null;
-  getMissingDeps(heads?: Heads): Heads;
-
-   // experimental spans api - unstable!
-   mark(obj: ObjID, name: string, range: string, value: Value, datatype?: Datatype): void;
-   unmark(obj: ObjID, mark: ObjID): void;
-   spans(obj: ObjID): any;
-   raw_spans(obj: ObjID): any;
-   blame(obj: ObjID, baseline: Heads, changeset: Heads[]): ChangeSet[];
-   attribute(obj: ObjID, baseline: Heads, changeset: Heads[]): ChangeSet[];
-   attribute2(obj: ObjID, baseline: Heads, changeset: Heads[]): ChangeSet[];
-
-  // memory management
-  free(): void;
-  clone(actor?: string): Automerge;
-  fork(actor?: string): Automerge;
-  forkAt(heads: Heads, actor?: string): Automerge;
-
-  // dump internal state to console.log
-  dump(): void;
-}
-
-export class JsSyncState {
-    sharedHeads: Heads;
-    lastSentHeads: Heads;
-    theirHeads: Heads | undefined;
-    theirHeed: Heads | undefined;
-    theirHave: SyncHave[] | undefined;
-    sentHashes: Heads;
-}
-
-export class SyncState {
-  free(): void;
-  clone(): SyncState;
-  lastSentHeads: Heads;
-  sentHashes: Heads;
-  readonly sharedHeads: Heads;
-}
-
-export default function init (): Promise<API>;
-=======
-export * from "automerge-types"
-export { default } from "automerge-types"
->>>>>>> ff90327b
+export function load(data: Uint8Array, actor?: Actor): Automerge;