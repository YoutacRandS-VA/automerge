
export type Actor = string;
export type ObjID = string;
export type Change = Uint8Array;
export type SyncMessage = Uint8Array;
export type Prop = string | number;
export type Hash = string;
export type Heads = Hash[];
export type Value = string | number | boolean | null | Date | Uint8Array
export type ObjType = string | Array | Object
export type FullValue =
  ["str", string] |
  ["int", number] |
  ["uint", number] |
  ["f64", number] |
  ["boolean", boolean] |
  ["timestamp", Date] |
  ["counter", number] |
  ["bytes", Uint8Array] |
  ["null", Uint8Array] |
  ["map", ObjID] |
  ["list", ObjID] |
  ["text", ObjID] |
  ["table", ObjID]

export enum ObjTypeName {
  list = "list",
  map = "map",
  table = "table",
  text = "text",
}

export type Datatype =
  "boolean" |
  "str" |
  "int" |
  "uint" |
  "f64" |
  "null" |
  "timestamp" |
  "counter" |
  "bytes" |
  "map" |
  "text" |
  "list";

export type DecodedSyncMessage = {
  heads: Heads,
  need: Heads,
  have: any[]
  changes: Change[]
}

export type DecodedChange = {
  actor: Actor,
  seq: number
  startOp: number,
  time: number,
  message: string | null,
  deps: Heads,
  hash: Hash,
  ops: Op[]
}

export type ChangeSetAddition = {
    actor: string,
    start: number,
    end: number,
}

export type ChangeSetDeletion = {
    actor: string,
    pos: number,
    val: string
}

export type ChangeSet = {
  add: ChangeSetAddition[],
  del: ChangeSetDeletion[]
}

export type Op = {
  action: string,
  obj: ObjID,
  key: string,
  value?: string | number | boolean,
  datatype?: string,
  pred: string[],
}

export type Patch = {
  obj: ObjID
  action: 'assign' | 'insert' | 'delete'
  key: Prop
  value: Value
  datatype: Datatype
  conflict: boolean
}

export function create(actor?: Actor): Automerge;
export function load(data: Uint8Array, actor?: Actor): Automerge;
export function encodeChange(change: DecodedChange): Change;
export function decodeChange(change: Change): DecodedChange;
export function initSyncState(): SyncState;
export function encodeSyncMessage(message: DecodedSyncMessage): SyncMessage;
export function decodeSyncMessage(msg: SyncMessage): DecodedSyncMessage;
export function encodeSyncState(state: SyncState): Uint8Array;
export function decodeSyncState(data: Uint8Array): SyncState;

export class Automerge {
  // change state
  put(obj: ObjID, prop: Prop, value: Value, datatype?: Datatype): undefined;
  putObject(obj: ObjID, prop: Prop, value: ObjType): ObjID;
  insert(obj: ObjID, index: number, value: Value, datatype?: Datatype): undefined;
  insertObject(obj: ObjID, index: number, value: ObjType): ObjID;
  push(obj: ObjID, value: Value, datatype?: Datatype): undefined;
  pushObject(obj: ObjID, value: ObjType): ObjID;
  splice(obj: ObjID, start: number, delete_count: number, text?: string | Array<Value>): ObjID[] | undefined;
  increment(obj: ObjID, prop: Prop, value: number): void;
  delete(obj: ObjID, prop: Prop): void;

  // returns a single value - if there is a conflict return the winner
  get(obj: ObjID, prop: any, heads?: Heads): FullValue | null;
  // return all values in case of a conflict
  getAll(obj: ObjID, arg: any, heads?: Heads): FullValue[];
  keys(obj: ObjID, heads?: Heads): string[];
  text(obj: ObjID, heads?: Heads): string;
  length(obj: ObjID, heads?: Heads): number;
  materialize(obj?: ObjID, heads?: Heads): any;

  // experimental spans api - unstable!
  mark(obj: ObjID, name: string, range: string, value: Value, datatype?: Datatype): void;
  unmark(obj: ObjID, mark: ObjID): void;
  spans(obj: ObjID): any;
  raw_spans(obj: ObjID): any;
  blame(obj: ObjID, baseline: Heads, changeset: Heads[]): ChangeSet[];
  attribute(obj: ObjID, baseline: Heads, changeset: Heads[]): ChangeSet[];
  attribute2(obj: ObjID, baseline: Heads, changeset: Heads[]): ChangeSet[];

  // transactions
<<<<<<< HEAD
  commit(message?: string, time?: number): Heads;
  merge(other: Automerge): ObjID[];
=======
  commit(message?: string, time?: number): Hash;
  merge(other: Automerge): Heads;
>>>>>>> d1407480
  getActorId(): Actor;
  pendingOps(): number;
  rollback(): number;

  // patches
  enablePatches(enable: boolean): void;
  popPatches(): Patch[];

  // save and load to local store
  save(): Uint8Array;
  saveIncremental(): Uint8Array;
  loadIncremental(data: Uint8Array): ObjID[];

  // sync over network
  receiveSyncMessage(state: SyncState, message: SyncMessage): ObjID[];
  generateSyncMessage(state: SyncState): SyncMessage | null;

  // low level change functions
  applyChanges(changes: Change[]): ObjID[];
  getChanges(have_deps: Heads): Change[];
  getChangeByHash(hash: Hash): Change | null;
  getChangesAdded(other: Automerge): Change[];
  getHeads(): Heads;
  getLastLocalChange(): Change;
  getMissingDeps(heads?: Heads): Heads;

  // memory management
  free(): void;
  clone(actor?: string): Automerge;
  fork(actor?: string): Automerge;
  forkAt(heads: Heads, actor?: string): Automerge;

  // dump internal state to console.log
  dump(): void;

  // dump internal state to a JS object
  toJS(): any;
}

export class SyncState {
  free(): void;
  clone(): SyncState;
  lastSentHeads: any;
  sentHashes: any;
  readonly sharedHeads: any;
}

export default function init (): Promise<()>;<|MERGE_RESOLUTION|>--- conflicted
+++ resolved
@@ -138,13 +138,8 @@
   attribute2(obj: ObjID, baseline: Heads, changeset: Heads[]): ChangeSet[];
 
   // transactions
-<<<<<<< HEAD
-  commit(message?: string, time?: number): Heads;
+  commit(message?: string, time?: number): Hash;
   merge(other: Automerge): ObjID[];
-=======
-  commit(message?: string, time?: number): Hash;
-  merge(other: Automerge): Heads;
->>>>>>> d1407480
   getActorId(): Actor;
   pendingOps(): number;
   rollback(): number;
