--- conflicted
+++ resolved
@@ -72,15 +72,9 @@
         },
     };
 
-<<<<<<< HEAD
-    let mut backend = Backend::init();
-    let patch = backend.apply_changes(vec![change1, change2]).unwrap();
-    //let patch = backend.get_patch().unwrap();
-=======
     let mut backend = Backend::new();
     backend.load_changes(vec![change1, change2]).unwrap();
     let patch = backend.get_patch().unwrap();
->>>>>>> 426ccbc8
     assert_eq!(patch, expected_patch)
 }
 
@@ -693,7 +687,7 @@
         pending_changes: 0,
     };
 
-    let mut backend = Backend::init();
+    let mut backend = Backend::new();
     backend.apply_local_change(local_change).unwrap();
     backend
         .load_changes(vec![remote_change_1, remote_change_2])
