//! The OpSet is where most of the interesting work is done in this library.
//! It maintains a mapping from each object ID to a set of concurrent
//! operations which have been seen for that object ID.
//!
//! When the client requests the value of the CRDT (via
//! document::state) the implementation fetches the root object ID's history
//! and then recursively walks through the tree of histories constructing the
//! state. Obviously this is not very efficient.
use crate::actor_map::ActorMap;
use crate::concurrent_operations::ConcurrentOperations;
use crate::error::AutomergeError;
use crate::internal::{InternalOpType, InternalUndoOperation, Key, ObjectID, OpID};
use crate::object_store::ObjState;
use crate::op_handle::OpHandle;
use crate::ordered_set::OrderedSet;
use crate::pending_diff::PendingDiff;
<<<<<<< HEAD
use crate::undo_operation::UndoOperation;
use automerge_protocol::{
    ChangeHash, Diff, DiffEdit, Key, MapDiff, MapType, ObjDiff, ObjType, ObjectID, OpID, SeqDiff,
    SequenceType,
};
=======
use automerge_protocol as amp;
>>>>>>> ab71d014
use core::cmp::max;
use std::collections::HashMap;
use std::collections::HashSet;
use std::convert::AsRef;
use std::rc::Rc;

/// The OpSet manages an ObjectStore, and a queue of incoming changes in order
/// to ensure that operations are delivered to the object store in causal order
///
/// Whenever a new change is received we iterate through any causally ready
/// changes in the queue and apply them to the object store, then repeat until
/// there are no causally ready changes left. The end result of this is that
/// the object store will contain sets of concurrent operations for each object
/// ID or element ID.
///
/// When we want to get the state of the CRDT we walk through the
/// object store, starting with the root object ID and constructing the value
/// at each node by examining the concurrent operationsi which are active for
/// that node.
///

#[derive(Debug, PartialEq, Clone)]
pub(crate) struct OpSet {
    pub objs: im_rc::HashMap<ObjectID, Rc<ObjState>>,
    pub deps: HashSet<amp::ChangeHash>,
    pub max_op: u64,
}

impl OpSet {
    pub fn init() -> OpSet {
        let mut objs = im_rc::HashMap::new();
<<<<<<< HEAD
        objs.insert(
            ObjectID::Root,
            Rc::new(ObjState::new(ObjType::Map(MapType::Map))),
        );
=======
        objs.insert(ObjectID::Root, Rc::new(ObjState::new(amp::ObjType::Map)));
>>>>>>> ab71d014

        OpSet {
            objs,
            max_op: 0,
            deps: HashSet::new(),
        }
    }

    pub(crate) fn apply_ops(
        &mut self,
        mut ops: Vec<OpHandle>,
        undoable: bool,
        diffs: &mut HashMap<ObjectID, Vec<PendingDiff>>,
        actors: &ActorMap,
    ) -> Result<Vec<InternalUndoOperation>, AutomergeError> {
        let mut all_undo_ops = Vec::new();
        let mut new_objects: HashSet<ObjectID> = HashSet::new();
        for op in ops.drain(..) {
            if op.is_make() {
                new_objects.insert(op.id.into());
            }
            let use_undo = undoable && !(new_objects.contains(&op.obj));

            let obj_id = op.obj;

            let (pending_diff, undo_ops) = self.apply_op(op, actors)?;

            if let Some(d) = pending_diff {
                diffs.entry(obj_id).or_default().push(d);
            }

            if use_undo {
                all_undo_ops.extend(undo_ops);
            }
        }
        Ok(all_undo_ops)
    }

    fn apply_op(
        &mut self,
        op: OpHandle,
        actors: &ActorMap,
    ) -> Result<(Option<PendingDiff>, Vec<InternalUndoOperation>), AutomergeError> {
        if let (Some(child), Some(obj_type)) = (op.child(), op.obj_type()) {
            //let child = actors.import_obj(child);
            self.objs.insert(child, Rc::new(ObjState::new(obj_type)));
        }

        let object_id = &op.obj;
        let object = self.get_obj_mut(&object_id)?;

        if object.is_seq() {
            if op.insert {
                object.insert_after(
                    op.key.as_element_id().ok_or(AutomergeError::MapKeyInSeq)?,
                    op.clone(),
                    actors,
                );
            }

            let ops = object.props.entry(op.operation_key()).or_default();
            let before = !ops.is_empty();
            let overwritten_ops = ops.incorporate_new_op(&op)?;
            let after = !ops.is_empty();

            let undo_ops = op.generate_undos(&overwritten_ops);

            let diff = match (before, after) {
                (true, true) => Some(PendingDiff::Set(op.clone())),
                (true, false) => {
                    let opid = op
                        .operation_key()
                        .to_opid()
                        .ok_or(AutomergeError::HeadToOpID)?;
                    let index = object.seq.remove_key(&opid).unwrap();
                    Some(PendingDiff::SeqRemove(op.clone(), index))
                }
                (false, true) => {
                    let id = op
                        .operation_key()
                        .to_opid()
                        .ok_or(AutomergeError::HeadToOpID)?;
                    let index = object.index_of(id)?;
                    object.seq.insert_index(index, id);
                    Some(PendingDiff::SeqInsert(op.clone(), index))
                }
                (false, false) => None,
            };

            self.unlink(&op, &overwritten_ops)?;

            Ok((diff, undo_ops))
        } else {
            let ops = object.props.entry(op.key.clone()).or_default();
            let before = !ops.is_empty();
            let overwritten_ops = ops.incorporate_new_op(&op)?;
            let after = !ops.is_empty();
            let undo_ops = op.generate_undos(&overwritten_ops);
            self.unlink(&op, &overwritten_ops)?;

            if before || after {
                Ok((Some(PendingDiff::Set(op)), undo_ops))
            } else {
                Ok((None, undo_ops))
            }
        }
    }

    fn unlink(&mut self, op: &OpHandle, overwritten: &[OpHandle]) -> Result<(), AutomergeError> {
        if let Some(child) = op.child() {
            self.get_obj_mut(&child)?.inbound.insert(op.clone());
        }

        for old in overwritten.iter() {
            if let Some(child) = old.child() {
                self.get_obj_mut(&child)?.inbound.remove(&old);
            }
        }
        Ok(())
    }

    pub fn get_field_ops(&self, object_id: &ObjectID, key: &Key) -> Option<&ConcurrentOperations> {
        self.objs.get(object_id).and_then(|obj| obj.props.get(key))
    }

    pub fn get_field_opids(&self, object_id: &ObjectID, key: &Key) -> Option<Vec<OpID>> {
        self.get_field_ops(object_id, key)
            .map(|con_ops| con_ops.iter().map(|op| op.id).collect())
    }

    pub fn get_obj(&self, object_id: &ObjectID) -> Result<&ObjState, AutomergeError> {
        self.objs
            .get(&object_id)
            .map(|o| o.as_ref())
            .ok_or_else(|| AutomergeError::MissingObjectError)
    }

    fn get_obj_mut(&mut self, object_id: &ObjectID) -> Result<&mut ObjState, AutomergeError> {
        self.objs
            .get_mut(&object_id)
            .map(|rc| Rc::make_mut(rc))
            .ok_or_else(|| AutomergeError::MissingObjectError)
    }

    pub fn get_pred(&self, object_id: &ObjectID, key: &Key, insert: bool) -> Vec<OpID> {
        if insert {
            Vec::new()
        } else if let Some(ops) = self.get_field_opids(&object_id, &key) {
            ops
        } else if let Some(opid) = key.to_opid() {
            vec![opid]
        } else {
            Vec::new()
        }
    }

    pub fn construct_map(
        &self,
        object_id: &ObjectID,
        object: &ObjState,
        actors: &ActorMap,
<<<<<<< HEAD
        map_type: MapType,
    ) -> Result<Diff, AutomergeError> {
=======
    ) -> Result<amp::Diff, AutomergeError> {
>>>>>>> ab71d014
        let mut props = HashMap::new();

        for (key, ops) in object.props.iter() {
            if !ops.is_empty() {
                let mut opid_to_value = HashMap::new();
                for op in ops.iter() {
                    let amp_opid = actors.export_opid(&op.id);
                    if let Some(child_id) = op.child() {
                        opid_to_value.insert(amp_opid, self.construct_object(&child_id, actors)?);
                    } else {
                        opid_to_value.insert(amp_opid, (&op.adjusted_value()).into());
                    }
                }
                props.insert(actors.key_to_string(key), opid_to_value);
            }
        }
<<<<<<< HEAD
        Ok(MapDiff {
            object_id: actors.object_to_string(object_id),
            obj_type: map_type,
=======
        Ok(amp::MapDiff {
            object_id: actors.export_obj(object_id),
            obj_type: object.obj_type,
>>>>>>> ab71d014
            props,
        }
        .into())
    }

    pub fn construct_list(
        &self,
        object_id: &ObjectID,
        object: &ObjState,
        actors: &ActorMap,
<<<<<<< HEAD
        seq_type: SequenceType,
    ) -> Result<Diff, AutomergeError> {
=======
    ) -> Result<amp::Diff, AutomergeError> {
>>>>>>> ab71d014
        let mut edits = Vec::new();
        let mut props = HashMap::new();
        let mut index = 0;
        let mut max_counter = 0;

        for opid in object.seq.into_iter() {
            max_counter = max(max_counter, opid.0);
            let key = (*opid).into(); // FIXME - something is wrong here
            if let Some(ops) = object.props.get(&key) {
                if !ops.is_empty() {
                    edits.push(amp::DiffEdit::Insert { index });
                    let mut opid_to_value = HashMap::new();
                    for op in ops.iter() {
                        let amp_opid = actors.export_opid(&op.id);
                        if let Some(child_id) = op.child() {
                            opid_to_value
                                .insert(amp_opid, self.construct_object(&child_id, actors)?);
                        } else {
                            opid_to_value.insert(amp_opid, (&op.adjusted_value()).into());
                        }
                    }
                    props.insert(index, opid_to_value);
                    index += 1;
                }
            }
        }
<<<<<<< HEAD
        Ok(SeqDiff {
            object_id: actors.object_to_string(object_id),
            obj_type: seq_type,
=======
        Ok(amp::SeqDiff {
            object_id: actors.export_obj(object_id),
            obj_type: object.obj_type,
>>>>>>> ab71d014
            edits,
            props,
        }
        .into())
    }

    pub fn construct_object(
        &self,
        object_id: &ObjectID,
        actors: &ActorMap,
    ) -> Result<amp::Diff, AutomergeError> {
        let object = self.get_obj(&object_id)?;
        match object.obj_type {
            ObjType::Map(map_type) => self.construct_map(object_id, object, actors, map_type),
            ObjType::Sequence(seq_type) => self.construct_list(object_id, object, actors, seq_type),
        }
    }

    // this recursivly walks through all the objects touched by the changes
    // to generate a diff in a single pass
    pub fn finalize_diffs(
        &self,
        mut pending: HashMap<ObjectID, Vec<PendingDiff>>,
        actors: &ActorMap,
    ) -> Result<Option<amp::Diff>, AutomergeError> {
        if pending.is_empty() {
            return Ok(None);
        }

        let mut objs: Vec<_> = pending.keys().cloned().collect();
        while let Some(obj_id) = objs.pop() {
            let obj = self.get_obj(&obj_id)?;
            if let Some(inbound) = obj.inbound.iter().next() {
                if let Some(diffs) = pending.get_mut(&inbound.obj) {
                    diffs.push(PendingDiff::Set(inbound.clone()))
                } else {
                    objs.push(inbound.obj);
                    pending.insert(inbound.obj, vec![PendingDiff::Set(inbound.clone())]);
                }
            }
        }

        Ok(Some(self.gen_obj_diff(
            &ObjectID::Root,
            &mut pending,
            actors,
        )?))
    }

    fn gen_seq_diff(
        &self,
        obj_id: &ObjectID,
        obj: &ObjState,
        pending: &[PendingDiff],
        pending_diffs: &mut HashMap<ObjectID, Vec<PendingDiff>>,
        actors: &ActorMap,
<<<<<<< HEAD
        seq_type: SequenceType,
    ) -> Result<Diff, AutomergeError> {
=======
    ) -> Result<amp::Diff, AutomergeError> {
>>>>>>> ab71d014
        let mut props = HashMap::new();
        let edits = pending.iter().filter_map(|p| p.edit()).collect();
        // i may have duplicate keys - this makes sure I hit each one only once
        let keys: HashSet<_> = pending.iter().map(|p| p.operation_key()).collect();
        for key in keys.iter() {
            let mut opid_to_value = HashMap::new();
            for op in obj.props.get(&key).iter().flat_map(|i| i.iter()) {
                let link = match op.action {
                    InternalOpType::Set(_) => (&op.adjusted_value()).into(),
                    InternalOpType::Make(_) => {
                        self.gen_obj_diff(&op.id.into(), pending_diffs, actors)?
                    }
                    InternalOpType::Link(ref child) => self.construct_object(&child, actors)?,
                    _ => panic!("del or inc found in field_operations"),
                };
                opid_to_value.insert(actors.export_opid(&op.id), link);
            }
            if let Some(index) = obj
                .seq
                .index_of(&key.to_opid().ok_or(AutomergeError::HeadToOpID)?)
            {
                props.insert(index, opid_to_value);
            }
        }
<<<<<<< HEAD
        Ok(SeqDiff {
            object_id: actors.object_to_string(obj_id),
            obj_type: seq_type,
=======
        Ok(amp::SeqDiff {
            object_id: actors.export_obj(obj_id),
            obj_type: obj.obj_type,
>>>>>>> ab71d014
            edits,
            props,
        }
        .into())
    }

    fn gen_map_diff(
        &self,
        obj_id: &ObjectID,
        obj: &ObjState,
        pending: &[PendingDiff],
        pending_diffs: &mut HashMap<ObjectID, Vec<PendingDiff>>,
        actors: &ActorMap,
<<<<<<< HEAD
        map_type: MapType,
    ) -> Result<Diff, AutomergeError> {
=======
    ) -> Result<amp::Diff, AutomergeError> {
>>>>>>> ab71d014
        let mut props = HashMap::new();
        // I may have duplicate keys - I do this to make sure I visit each one only once
        let keys: HashSet<_> = pending.iter().map(|p| p.operation_key()).collect();
        for key in keys.iter() {
            let key_string = actors.key_to_string(key);
            let mut opid_to_value = HashMap::new();
            for op in obj.props.get(&key).iter().flat_map(|i| i.iter()) {
                let link = match op.action {
                    InternalOpType::Set(_) => (&op.adjusted_value()).into(),
                    InternalOpType::Make(_) => {
                        // FIXME
                        self.gen_obj_diff(&op.id.into(), pending_diffs, actors)?
                    }
                    InternalOpType::Link(ref child_id) => {
                        self.construct_object(&child_id, actors)?
                    }
                    _ => panic!("del or inc found in field_operations"),
                };
                opid_to_value.insert(actors.export_opid(&op.id), link);
            }
            props.insert(key_string, opid_to_value);
        }
<<<<<<< HEAD
        Ok(MapDiff {
            object_id: actors.object_to_string(obj_id),
            obj_type: map_type,
=======
        Ok(amp::MapDiff {
            object_id: actors.export_obj(obj_id),
            obj_type: obj.obj_type,
>>>>>>> ab71d014
            props,
        }
        .into())
    }

    fn gen_obj_diff(
        &self,
        obj_id: &ObjectID,
        pending_diffs: &mut HashMap<ObjectID, Vec<PendingDiff>>,
        actors: &ActorMap,
    ) -> Result<amp::Diff, AutomergeError> {
        let obj = self.get_obj(obj_id)?;
        if let Some(pending) = pending_diffs.remove(obj_id) {
            match obj.obj_type {
                ObjType::Sequence(seq_type) => {
                    self.gen_seq_diff(obj_id, obj, &pending, pending_diffs, actors, seq_type)
                }
                ObjType::Map(map_type) => {
                    self.gen_map_diff(obj_id, obj, &pending, pending_diffs, actors, map_type)
                }
            }
        } else {
            Ok(amp::Diff::Unchanged(amp::ObjDiff {
                object_id: actors.export_obj(obj_id),
                obj_type: obj.obj_type,
            }))
        }
    }
}<|MERGE_RESOLUTION|>--- conflicted
+++ resolved
@@ -14,15 +14,7 @@
 use crate::op_handle::OpHandle;
 use crate::ordered_set::OrderedSet;
 use crate::pending_diff::PendingDiff;
-<<<<<<< HEAD
-use crate::undo_operation::UndoOperation;
-use automerge_protocol::{
-    ChangeHash, Diff, DiffEdit, Key, MapDiff, MapType, ObjDiff, ObjType, ObjectID, OpID, SeqDiff,
-    SequenceType,
-};
-=======
 use automerge_protocol as amp;
->>>>>>> ab71d014
 use core::cmp::max;
 use std::collections::HashMap;
 use std::collections::HashSet;
@@ -54,14 +46,7 @@
 impl OpSet {
     pub fn init() -> OpSet {
         let mut objs = im_rc::HashMap::new();
-<<<<<<< HEAD
-        objs.insert(
-            ObjectID::Root,
-            Rc::new(ObjState::new(ObjType::Map(MapType::Map))),
-        );
-=======
-        objs.insert(ObjectID::Root, Rc::new(ObjState::new(amp::ObjType::Map)));
->>>>>>> ab71d014
+        objs.insert(ObjectID::Root, Rc::new(ObjState::new(amp::ObjType::map())));
 
         OpSet {
             objs,
@@ -223,12 +208,8 @@
         object_id: &ObjectID,
         object: &ObjState,
         actors: &ActorMap,
-<<<<<<< HEAD
-        map_type: MapType,
-    ) -> Result<Diff, AutomergeError> {
-=======
-    ) -> Result<amp::Diff, AutomergeError> {
->>>>>>> ab71d014
+        map_type: amp::MapType,
+    ) -> Result<amp::Diff, AutomergeError> {
         let mut props = HashMap::new();
 
         for (key, ops) in object.props.iter() {
@@ -245,15 +226,9 @@
                 props.insert(actors.key_to_string(key), opid_to_value);
             }
         }
-<<<<<<< HEAD
-        Ok(MapDiff {
-            object_id: actors.object_to_string(object_id),
-            obj_type: map_type,
-=======
         Ok(amp::MapDiff {
             object_id: actors.export_obj(object_id),
-            obj_type: object.obj_type,
->>>>>>> ab71d014
+            obj_type: map_type,
             props,
         }
         .into())
@@ -264,12 +239,8 @@
         object_id: &ObjectID,
         object: &ObjState,
         actors: &ActorMap,
-<<<<<<< HEAD
-        seq_type: SequenceType,
-    ) -> Result<Diff, AutomergeError> {
-=======
-    ) -> Result<amp::Diff, AutomergeError> {
->>>>>>> ab71d014
+        seq_type: amp::SequenceType,
+    ) -> Result<amp::Diff, AutomergeError> {
         let mut edits = Vec::new();
         let mut props = HashMap::new();
         let mut index = 0;
@@ -296,15 +267,9 @@
                 }
             }
         }
-<<<<<<< HEAD
-        Ok(SeqDiff {
-            object_id: actors.object_to_string(object_id),
-            obj_type: seq_type,
-=======
         Ok(amp::SeqDiff {
             object_id: actors.export_obj(object_id),
-            obj_type: object.obj_type,
->>>>>>> ab71d014
+            obj_type: seq_type,
             edits,
             props,
         }
@@ -318,8 +283,10 @@
     ) -> Result<amp::Diff, AutomergeError> {
         let object = self.get_obj(&object_id)?;
         match object.obj_type {
-            ObjType::Map(map_type) => self.construct_map(object_id, object, actors, map_type),
-            ObjType::Sequence(seq_type) => self.construct_list(object_id, object, actors, seq_type),
+            amp::ObjType::Map(map_type) => self.construct_map(object_id, object, actors, map_type),
+            amp::ObjType::Sequence(seq_type) => {
+                self.construct_list(object_id, object, actors, seq_type)
+            }
         }
     }
 
@@ -361,12 +328,8 @@
         pending: &[PendingDiff],
         pending_diffs: &mut HashMap<ObjectID, Vec<PendingDiff>>,
         actors: &ActorMap,
-<<<<<<< HEAD
-        seq_type: SequenceType,
-    ) -> Result<Diff, AutomergeError> {
-=======
-    ) -> Result<amp::Diff, AutomergeError> {
->>>>>>> ab71d014
+        seq_type: amp::SequenceType,
+    ) -> Result<amp::Diff, AutomergeError> {
         let mut props = HashMap::new();
         let edits = pending.iter().filter_map(|p| p.edit()).collect();
         // i may have duplicate keys - this makes sure I hit each one only once
@@ -391,15 +354,9 @@
                 props.insert(index, opid_to_value);
             }
         }
-<<<<<<< HEAD
-        Ok(SeqDiff {
-            object_id: actors.object_to_string(obj_id),
-            obj_type: seq_type,
-=======
         Ok(amp::SeqDiff {
             object_id: actors.export_obj(obj_id),
-            obj_type: obj.obj_type,
->>>>>>> ab71d014
+            obj_type: seq_type,
             edits,
             props,
         }
@@ -413,12 +370,8 @@
         pending: &[PendingDiff],
         pending_diffs: &mut HashMap<ObjectID, Vec<PendingDiff>>,
         actors: &ActorMap,
-<<<<<<< HEAD
-        map_type: MapType,
-    ) -> Result<Diff, AutomergeError> {
-=======
-    ) -> Result<amp::Diff, AutomergeError> {
->>>>>>> ab71d014
+        map_type: amp::MapType,
+    ) -> Result<amp::Diff, AutomergeError> {
         let mut props = HashMap::new();
         // I may have duplicate keys - I do this to make sure I visit each one only once
         let keys: HashSet<_> = pending.iter().map(|p| p.operation_key()).collect();
@@ -441,15 +394,9 @@
             }
             props.insert(key_string, opid_to_value);
         }
-<<<<<<< HEAD
-        Ok(MapDiff {
-            object_id: actors.object_to_string(obj_id),
-            obj_type: map_type,
-=======
         Ok(amp::MapDiff {
             object_id: actors.export_obj(obj_id),
-            obj_type: obj.obj_type,
->>>>>>> ab71d014
+            obj_type: map_type,
             props,
         }
         .into())
@@ -464,10 +411,10 @@
         let obj = self.get_obj(obj_id)?;
         if let Some(pending) = pending_diffs.remove(obj_id) {
             match obj.obj_type {
-                ObjType::Sequence(seq_type) => {
+                amp::ObjType::Sequence(seq_type) => {
                     self.gen_seq_diff(obj_id, obj, &pending, pending_diffs, actors, seq_type)
                 }
-                ObjType::Map(map_type) => {
+                amp::ObjType::Map(map_type) => {
                     self.gen_map_diff(obj_id, obj, &pending, pending_diffs, actors, map_type)
                 }
             }
