//! The OpSet is where most of the interesting work is done in this library.
//! It maintains a mapping from each object ID to a set of concurrent
//! operations which have been seen for that object ID.
//!
//! When the client requests the value of the CRDT (via
//! document::state) the implementation fetches the root object ID's history
//! and then recursively walks through the tree of histories constructing the
//! state. Obviously this is not very efficient.
use std::collections::{HashMap, HashSet};

use automerge_protocol as amp;
use fxhash::FxBuildHasher;
use tracing::instrument;

use crate::{
    actor_map::ActorMap,
    error::AutomergeError,
    internal::{InternalOpType, Key, ObjectId},
    object_store::ObjState,
    op_handle::OpHandle,
    ordered_set::OrderedSet,
    patches::{IncrementalPatch, PatchWorkshop},
    Change,
};

/// The OpSet manages an ObjectStore, and a queue of incoming changes in order
/// to ensure that operations are delivered to the object store in causal order
///
/// Whenever a new change is received we iterate through any causally ready
/// changes in the queue and apply them to the object store, then repeat until
/// there are no causally ready changes left. The end result of this is that
/// the object store will contain sets of concurrent operations for each object
/// ID or element ID.
///
/// When we want to get the state of the CRDT we walk through the
/// object store, starting with the root object ID and constructing the value
/// at each node by examining the concurrent operations which are active for
/// that node.
///

#[derive(Debug, PartialEq, Clone)]
pub(crate) struct OpSet {
    pub objs: HashMap<ObjectId, ObjState, FxBuildHasher>,
    pub deps: HashSet<amp::ChangeHash>,
    pub max_op: u64,
    cursors: HashMap<ObjectId, Vec<CursorState>>,
}

impl Default for OpSet {
    fn default() -> Self {
        Self::new()
    }
}

impl OpSet {
    pub fn new() -> OpSet {
        let mut objs = HashMap::default();
        objs.insert(ObjectId::Root, ObjState::new(amp::ObjType::map()));

        OpSet {
            objs,
            max_op: 0,
            deps: HashSet::default(),
            cursors: HashMap::new(),
        }
    }

    pub(crate) fn apply_ops(
        &mut self,
        ops: Vec<OpHandle>,
        patch: &mut IncrementalPatch,
        actors: &mut ActorMap,
    ) -> Result<(), AutomergeError> {
        for op in ops {
            self.apply_op(op, actors, patch)?;
        }
        self.update_cursors(patch);
        Ok(())
    }

    pub fn heads(&self) -> Vec<amp::ChangeHash> {
        let mut deps: Vec<_> = self.deps.iter().copied().collect();
        deps.sort_unstable();
        deps
    }

    #[instrument(skip(self))]
    fn apply_op(
        &mut self,
        op: OpHandle,
        actors: &mut ActorMap,
        patch: &mut IncrementalPatch,
    ) -> Result<(), AutomergeError> {
        if let (Some(child), Some(obj_type)) = (op.child(), op.obj_type()) {
            //let child = actors.import_obj(child);
            self.objs.insert(child, ObjState::new(obj_type));
        }

        if let InternalOpType::Set(amp::ScalarValue::Cursor(ref oid)) = op.op.action {
            tracing::debug!(referred_opid=?oid, "Adding cursor");
            let internal_opid = actors.import_opid(oid);
            let mut target_found = false;
            for (obj_id, obj) in &self.objs {
                if obj.insertions.contains_key(&internal_opid.into()) {
                    target_found = true;
                    self.cursors.entry(*obj_id).or_default().push(CursorState {
                        referring_object_id: actors.export_obj(&op.obj),
                        internal_referring_object_id: op.obj,
                        key: op.key.clone(),
                        element_opid: oid.clone(),
                        internal_element_opid: internal_opid,
                        index: obj.index_of(internal_opid).unwrap_or(0),
                        referred_object_id: actors.export_obj(obj_id),
                        internal_referred_object_id: *obj_id,
                    });
                }
            }
            if !target_found {
                return Err(AutomergeError::InvalidCursor { opid: oid.clone() });
            }
        }

<<<<<<< HEAD
        let object_id = op.obj;
        let object = self.get_obj_mut(&object_id)?;
=======
        let object_id = &op.obj;
        let object = self.get_obj_mut(object_id)?;
>>>>>>> 426ccbc8

        let overwritten = if object.is_seq() {
            if op.insert {
                object.insert_after(
                    op.key.as_element_id().ok_or(AutomergeError::MapKeyInSeq)?,
                    op.clone(),
                    actors,
                );
            }

            let ops = object.props.entry(op.operation_key()).or_default();
            let before = !ops.is_empty();
            let (op, overwritten_ops) = ops.incorporate_new_op(op)?;
            let after = !ops.is_empty();

            match (before, after) {
                (true, true) => {
                    tracing::debug!("updating existing element");
                    let opid = op
                        .operation_key()
                        .to_opid()
                        .ok_or(AutomergeError::HeadToOpId)?;
                    let ops = ops.clone();
                    let index = object.index_of(opid).unwrap_or(0);

                    patch.record_seq_updates(object_id, object, index, ops.iter(), actors);
                }
                (true, false) => {
                    let opid = op
                        .operation_key()
                        .to_opid()
                        .ok_or(AutomergeError::HeadToOpId)?;
                    let index = object.seq.remove_key(&opid).unwrap();
                    tracing::debug!(opid=?opid, index=%index, "deleting element");
                    patch.record_seq_remove(object_id, op.clone(), index);
                }
                (false, true) => {
                    let id = op
                        .operation_key()
                        .to_opid()
                        .ok_or(AutomergeError::HeadToOpId)?;
                    let index = object.index_of(id).unwrap_or(0);
                    tracing::debug!(new_id=?id, index=%index, after=?op.operation_key(), "inserting new element");
                    object.seq.insert_index(index, id);
                    patch.record_seq_insert(object_id, op.clone(), index, op.id);
                }
                (false, false) => {}
            };

            self.unlink(&op, &overwritten_ops)?;

            overwritten_ops
        } else {
            let ops = object.props.entry(op.key.clone()).or_default();
            let before = !ops.is_empty();
            let (op, overwritten_ops) = ops.incorporate_new_op(op)?;
            let after = !ops.is_empty();
            self.unlink(&op, &overwritten_ops)?;

            if before || after {
                patch.record_set(object_id, op);
            }
            overwritten_ops
        };

        for op in overwritten {
            if let InternalOpType::Set(amp::ScalarValue::Cursor(ref oid)) = op.op.action {
                if let Some(opids) = self.cursors.get_mut(&op.op.obj) {
                    opids.retain(|o| o.element_opid != *oid);
                }
            }
        }
        Ok(())
    }

    fn unlink(&mut self, op: &OpHandle, overwritten: &[OpHandle]) -> Result<(), AutomergeError> {
        if let Some(child) = op.child() {
            self.get_obj_mut(&child)?.inbound.insert(op.clone());
        }

        for old in overwritten.iter() {
            if let Some(child) = old.child() {
                self.get_obj_mut(&child)?.inbound.remove(old);
            }
        }
        Ok(())
    }

    pub fn get_obj(&self, object_id: &ObjectId) -> Result<&ObjState, AutomergeError> {
        self.objs
            .get(object_id)
            .ok_or(AutomergeError::MissingObjectError)
    }

    fn get_obj_mut(&mut self, object_id: &ObjectId) -> Result<&mut ObjState, AutomergeError> {
        self.objs
            .get_mut(object_id)
            .ok_or(AutomergeError::MissingObjectError)
    }

<<<<<<< HEAD
    /// Update any cursors which will be affected by the changes in `pending`
    /// and add the changed cursors to `pending`
    fn update_cursors(&mut self, patch: &mut IncrementalPatch) {
        // For each cursor, if the cursor references an object which has been changed we generate a
        // diff for the cursor
        let mut cursor_changes: HashMap<ObjectId, Vec<Key>> = HashMap::new();
        for obj_id in patch.changed_object_ids() {
            if let Some(cursors) = self.cursors.get_mut(&obj_id) {
=======
    pub fn construct_map(
        &self,
        object_id: &ObjectId,
        object: &ObjState,
        actors: &ActorMap,
        map_type: amp::MapType,
    ) -> Result<amp::Diff, AutomergeError> {
        let mut props = HashMap::new();

        for (key, ops) in &object.props {
            if !ops.is_empty() {
                let mut opid_to_value = HashMap::new();
                for op in ops.iter() {
                    let amp_opid = actors.export_opid(&op.id);
                    if let Some(child_id) = op.child() {
                        opid_to_value.insert(amp_opid, self.construct_object(&child_id, actors)?);
                    } else {
                        opid_to_value
                            .insert(amp_opid, self.gen_value_diff(op, &op.adjusted_value()));
                    }
                }
                props.insert(actors.key_to_string(key), opid_to_value);
            }
        }
        Ok(amp::MapDiff {
            object_id: actors.export_obj(object_id),
            obj_type: map_type,
            props,
        }
        .into())
    }

    pub fn construct_list(
        &self,
        object_id: &ObjectId,
        object: &ObjState,
        actors: &ActorMap,
        seq_type: amp::SequenceType,
    ) -> Result<amp::Diff, AutomergeError> {
        let mut edits = Vec::new();
        let mut props = HashMap::new();
        let mut index = 0;
        let mut max_counter = 0;

        for opid in &object.seq {
            max_counter = max(max_counter, opid.0);
            let key = (*opid).into(); // FIXME - something is wrong here
            let elem_id = actors.export_opid(opid).into();
            if let Some(ops) = object.props.get(&key) {
                if !ops.is_empty() {
                    edits.push(amp::DiffEdit::Insert { index, elem_id });
                    let mut opid_to_value = HashMap::new();
                    for op in ops.iter() {
                        let amp_opid = actors.export_opid(&op.id);
                        if let Some(child_id) = op.child() {
                            opid_to_value
                                .insert(amp_opid, self.construct_object(&child_id, actors)?);
                        } else {
                            opid_to_value
                                .insert(amp_opid, self.gen_value_diff(op, &op.adjusted_value()));
                        }
                    }
                    props.insert(index, opid_to_value);
                    index += 1;
                }
            }
        }
        Ok(amp::SeqDiff {
            object_id: actors.export_obj(object_id),
            obj_type: seq_type,
            edits,
            props,
        }
        .into())
    }

    pub fn construct_object(
        &self,
        object_id: &ObjectId,
        actors: &ActorMap,
    ) -> Result<amp::Diff, AutomergeError> {
        let object = self.get_obj(object_id)?;
        match object.obj_type {
            amp::ObjType::Map(map_type) => self.construct_map(object_id, object, actors, map_type),
            amp::ObjType::Sequence(seq_type) => {
                self.construct_list(object_id, object, actors, seq_type)
            }
        }
    }

    // this recursively walks through all the objects touched by the changes
    // to generate a diff in a single pass
    pub fn finalize_diffs(
        &mut self,
        mut pending: HashMap<ObjectId, Vec<PendingDiff>>,
        actors: &ActorMap,
    ) -> Result<Option<amp::Diff>, AutomergeError> {
        if pending.is_empty() {
            return Ok(None);
        }

        // For each cursor, if the cursor references an object which has been changed we generate a
        // diff for the cursor
        let mut cursor_changes: HashMap<ObjectId, Vec<PendingDiff>> = HashMap::new();
        for obj_id in pending.keys() {
            if let Some(cursors) = self.cursors.get_mut(obj_id) {
>>>>>>> 426ccbc8
                for cursor in cursors.iter_mut() {
                    if let Some(obj) = self.objs.get(&cursor.internal_referred_object_id) {
                        cursor.index = obj.index_of(cursor.internal_element_opid).unwrap_or(0);
                        cursor_changes
                            .entry(cursor.internal_referring_object_id)
                            .or_default()
                            .push(cursor.key.clone())
                    }
                }
            }
        }
<<<<<<< HEAD
        for (obj_id, keys) in cursor_changes {
            for key in keys {
                patch.record_cursor_change(obj_id, key)
            }
        }
=======
        for (obj_id, cursor_change) in cursor_changes {
            pending.entry(obj_id).or_default().extend(cursor_change)
        }

        let mut objs: Vec<_> = pending.keys().copied().collect();
        while let Some(obj_id) = objs.pop() {
            let obj = self.get_obj(&obj_id)?;
            if let Some(inbound) = obj.inbound.iter().next() {
                if let Some(diffs) = pending.get_mut(&inbound.obj) {
                    diffs.push(PendingDiff::Set(inbound.clone()))
                } else {
                    objs.push(inbound.obj);
                    pending.insert(inbound.obj, vec![PendingDiff::Set(inbound.clone())]);
                }
            }
        }

        Ok(Some(self.gen_obj_diff(
            &ObjectId::Root,
            &mut pending,
            actors,
        )?))
    }

    fn gen_seq_diff(
        &self,
        obj_id: &ObjectId,
        obj: &ObjState,
        pending: &[PendingDiff],
        pending_diffs: &mut HashMap<ObjectId, Vec<PendingDiff>>,
        actors: &ActorMap,
        seq_type: amp::SequenceType,
    ) -> Result<amp::Diff, AutomergeError> {
        let mut props = HashMap::new();
        let edits = pending.iter().filter_map(|p| p.edit(actors)).collect();
        // i may have duplicate keys - this makes sure I hit each one only once
        let keys: HashSet<_> = pending.iter().map(PendingDiff::operation_key).collect();
        for key in &keys {
            let mut opid_to_value = HashMap::new();
            for op in obj.props.get(key).iter().flat_map(|i| i.iter()) {
                let link = match op.action {
                    InternalOpType::Set(ref value) => self.gen_value_diff(op, value),
                    InternalOpType::Make(_) => {
                        self.gen_obj_diff(&op.id.into(), pending_diffs, actors)?
                    }
                    _ => panic!("del or inc found in field_operations"),
                };
                opid_to_value.insert(actors.export_opid(&op.id), link);
            }
            if let Some(index) = obj
                .seq
                .index_of(&key.to_opid().ok_or(AutomergeError::HeadToOpId)?)
            {
                props.insert(index, opid_to_value);
            }
        }
        Ok(amp::SeqDiff {
            object_id: actors.export_obj(obj_id),
            obj_type: seq_type,
            edits,
            props,
        }
        .into())
    }

    fn gen_map_diff(
        &self,
        obj_id: &ObjectId,
        obj: &ObjState,
        pending: &[PendingDiff],
        pending_diffs: &mut HashMap<ObjectId, Vec<PendingDiff>>,
        actors: &ActorMap,
        map_type: amp::MapType,
    ) -> Result<amp::Diff, AutomergeError> {
        let mut props = HashMap::new();
        // I may have duplicate keys - I do this to make sure I visit each one only once
        let keys: HashSet<_> = pending.iter().map(PendingDiff::operation_key).collect();
        for key in &keys {
            let key_string = actors.key_to_string(key);
            let mut opid_to_value = HashMap::new();
            for op in obj.props.get(key).iter().flat_map(|i| i.iter()) {
                let link = match op.action {
                    InternalOpType::Set(ref value) => self.gen_value_diff(op, value),
                    InternalOpType::Make(_) => {
                        // FIXME
                        self.gen_obj_diff(&op.id.into(), pending_diffs, actors)?
                    }
                    _ => panic!("del or inc found in field_operations"),
                };
                opid_to_value.insert(actors.export_opid(&op.id), link);
            }
            props.insert(key_string, opid_to_value);
        }
        Ok(amp::MapDiff {
            object_id: actors.export_obj(obj_id),
            obj_type: map_type,
            props,
        }
        .into())
>>>>>>> 426ccbc8
    }

    pub fn update_deps(&mut self, change: &Change) {
        //self.max_op = max(self.max_op, change.max_op());

        for d in &change.deps {
            self.deps.remove(d);
        }
        self.deps.insert(change.hash);
    }

    pub(crate) fn patch_workshop<'a>(&'a self, actors: &'a ActorMap) -> impl PatchWorkshop + 'a {
        PatchWorkshopImpl {
            opset: self,
            actors,
        }
    }
}

/// `CursorState` is the information we need to track in order to update cursors as changes come
/// in. Cursors are created by `Set` operations and therefore live in a particular object (the
/// "referring object") and point at an element in a sequence (the "referred" object). For example
/// this operation:
///
/// ```json
/// {
///     "action": "set",
///     "obj": "_root",
///     "key": "a_cursor",
///     "refObjectId": "1@222"
/// }
/// ```
///
/// Creates a cursor in the root object under the "a_cursor" key which points at element "1@222".
/// When we process a set operation which is a cursor we find the object which contains "1@222" and
/// populate this `CursorState`.
///
/// Note that several fields are duplicated for internal and `automerge_protocol` types. This is
/// because we need to compare those fields against internal types when processing cursors, but we
/// need to create patches which use the `automerge_protocol` types.
#[derive(Debug, PartialEq, Clone)]
struct CursorState {
    /// The id of the object this cursor lives in
    referring_object_id: amp::ObjectId,
    /// The same as `referring_object_id` but as an internal::ObjectID
    internal_referring_object_id: ObjectId,
    /// The key withing the referring object this cursor lives at
    key: crate::internal::Key,
    /// The id of the sequence this cursor refers
    referred_object_id: amp::ObjectId,
    /// The same as the `referred_object_id` but as an internal::ObjectID
    internal_referred_object_id: ObjectId,
    /// The OpID of the element within the sequence this cursor refers to
    element_opid: amp::OpId,
    /// The same as the `element_opid` but as an internal::OpID,
    internal_element_opid: crate::internal::OpId,
    index: usize,
}

/// Implementation of `patches::PatchWorkshop` to pass to the various patch
/// generation mechanisms, defined here to avoid having to make members of the
/// OpSet public.
struct PatchWorkshopImpl<'a> {
    opset: &'a OpSet,
    actors: &'a ActorMap,
}

impl<'a> PatchWorkshop for PatchWorkshopImpl<'a> {
    fn get_obj(&self, object_id: &ObjectId) -> Option<&ObjState> {
        self.opset.get_obj(object_id).ok()
    }

    fn find_cursor(&self, opid: &amp::OpId) -> Option<amp::CursorDiff> {
        self.opset
            .cursors
            .values()
            .flatten()
            .find(|c| c.element_opid == *opid)
            .map(|c| amp::CursorDiff {
                object_id: c.referred_object_id.clone(),
                index: c.index as u32,
                elem_id: opid.clone(),
            })
    }

    fn key_to_string(&self, key: &crate::internal::Key) -> String {
        self.actors.key_to_string(key)
    }

    fn make_external_opid(&self, opid: &crate::internal::OpId) -> amp::OpId {
        self.actors.export_opid(opid)
    }

    fn make_external_objid(&self, object_id: &ObjectId) -> amp::ObjectId {
        self.actors.export_obj(object_id)
    }
}<|MERGE_RESOLUTION|>--- conflicted
+++ resolved
@@ -120,13 +120,8 @@
             }
         }
 
-<<<<<<< HEAD
         let object_id = op.obj;
         let object = self.get_obj_mut(&object_id)?;
-=======
-        let object_id = &op.obj;
-        let object = self.get_obj_mut(object_id)?;
->>>>>>> 426ccbc8
 
         let overwritten = if object.is_seq() {
             if op.insert {
@@ -152,7 +147,7 @@
                     let ops = ops.clone();
                     let index = object.index_of(opid).unwrap_or(0);
 
-                    patch.record_seq_updates(object_id, object, index, ops.iter(), actors);
+                    patch.record_seq_updates(&object_id, object, index, ops.iter(), actors);
                 }
                 (true, false) => {
                     let opid = op
@@ -161,7 +156,7 @@
                         .ok_or(AutomergeError::HeadToOpId)?;
                     let index = object.seq.remove_key(&opid).unwrap();
                     tracing::debug!(opid=?opid, index=%index, "deleting element");
-                    patch.record_seq_remove(object_id, op.clone(), index);
+                    patch.record_seq_remove(&object_id, op.clone(), index);
                 }
                 (false, true) => {
                     let id = op
@@ -171,7 +166,7 @@
                     let index = object.index_of(id).unwrap_or(0);
                     tracing::debug!(new_id=?id, index=%index, after=?op.operation_key(), "inserting new element");
                     object.seq.insert_index(index, id);
-                    patch.record_seq_insert(object_id, op.clone(), index, op.id);
+                    patch.record_seq_insert(&object_id, op.clone(), index, op.id);
                 }
                 (false, false) => {}
             };
@@ -187,7 +182,7 @@
             self.unlink(&op, &overwritten_ops)?;
 
             if before || after {
-                patch.record_set(object_id, op);
+                patch.record_set(&object_id, op);
             }
             overwritten_ops
         };
@@ -227,7 +222,6 @@
             .ok_or(AutomergeError::MissingObjectError)
     }
 
-<<<<<<< HEAD
     /// Update any cursors which will be affected by the changes in `pending`
     /// and add the changed cursors to `pending`
     fn update_cursors(&mut self, patch: &mut IncrementalPatch) {
@@ -235,115 +229,7 @@
         // diff for the cursor
         let mut cursor_changes: HashMap<ObjectId, Vec<Key>> = HashMap::new();
         for obj_id in patch.changed_object_ids() {
-            if let Some(cursors) = self.cursors.get_mut(&obj_id) {
-=======
-    pub fn construct_map(
-        &self,
-        object_id: &ObjectId,
-        object: &ObjState,
-        actors: &ActorMap,
-        map_type: amp::MapType,
-    ) -> Result<amp::Diff, AutomergeError> {
-        let mut props = HashMap::new();
-
-        for (key, ops) in &object.props {
-            if !ops.is_empty() {
-                let mut opid_to_value = HashMap::new();
-                for op in ops.iter() {
-                    let amp_opid = actors.export_opid(&op.id);
-                    if let Some(child_id) = op.child() {
-                        opid_to_value.insert(amp_opid, self.construct_object(&child_id, actors)?);
-                    } else {
-                        opid_to_value
-                            .insert(amp_opid, self.gen_value_diff(op, &op.adjusted_value()));
-                    }
-                }
-                props.insert(actors.key_to_string(key), opid_to_value);
-            }
-        }
-        Ok(amp::MapDiff {
-            object_id: actors.export_obj(object_id),
-            obj_type: map_type,
-            props,
-        }
-        .into())
-    }
-
-    pub fn construct_list(
-        &self,
-        object_id: &ObjectId,
-        object: &ObjState,
-        actors: &ActorMap,
-        seq_type: amp::SequenceType,
-    ) -> Result<amp::Diff, AutomergeError> {
-        let mut edits = Vec::new();
-        let mut props = HashMap::new();
-        let mut index = 0;
-        let mut max_counter = 0;
-
-        for opid in &object.seq {
-            max_counter = max(max_counter, opid.0);
-            let key = (*opid).into(); // FIXME - something is wrong here
-            let elem_id = actors.export_opid(opid).into();
-            if let Some(ops) = object.props.get(&key) {
-                if !ops.is_empty() {
-                    edits.push(amp::DiffEdit::Insert { index, elem_id });
-                    let mut opid_to_value = HashMap::new();
-                    for op in ops.iter() {
-                        let amp_opid = actors.export_opid(&op.id);
-                        if let Some(child_id) = op.child() {
-                            opid_to_value
-                                .insert(amp_opid, self.construct_object(&child_id, actors)?);
-                        } else {
-                            opid_to_value
-                                .insert(amp_opid, self.gen_value_diff(op, &op.adjusted_value()));
-                        }
-                    }
-                    props.insert(index, opid_to_value);
-                    index += 1;
-                }
-            }
-        }
-        Ok(amp::SeqDiff {
-            object_id: actors.export_obj(object_id),
-            obj_type: seq_type,
-            edits,
-            props,
-        }
-        .into())
-    }
-
-    pub fn construct_object(
-        &self,
-        object_id: &ObjectId,
-        actors: &ActorMap,
-    ) -> Result<amp::Diff, AutomergeError> {
-        let object = self.get_obj(object_id)?;
-        match object.obj_type {
-            amp::ObjType::Map(map_type) => self.construct_map(object_id, object, actors, map_type),
-            amp::ObjType::Sequence(seq_type) => {
-                self.construct_list(object_id, object, actors, seq_type)
-            }
-        }
-    }
-
-    // this recursively walks through all the objects touched by the changes
-    // to generate a diff in a single pass
-    pub fn finalize_diffs(
-        &mut self,
-        mut pending: HashMap<ObjectId, Vec<PendingDiff>>,
-        actors: &ActorMap,
-    ) -> Result<Option<amp::Diff>, AutomergeError> {
-        if pending.is_empty() {
-            return Ok(None);
-        }
-
-        // For each cursor, if the cursor references an object which has been changed we generate a
-        // diff for the cursor
-        let mut cursor_changes: HashMap<ObjectId, Vec<PendingDiff>> = HashMap::new();
-        for obj_id in pending.keys() {
             if let Some(cursors) = self.cursors.get_mut(obj_id) {
->>>>>>> 426ccbc8
                 for cursor in cursors.iter_mut() {
                     if let Some(obj) = self.objs.get(&cursor.internal_referred_object_id) {
                         cursor.index = obj.index_of(cursor.internal_element_opid).unwrap_or(0);
@@ -355,113 +241,11 @@
                 }
             }
         }
-<<<<<<< HEAD
         for (obj_id, keys) in cursor_changes {
             for key in keys {
-                patch.record_cursor_change(obj_id, key)
-            }
-        }
-=======
-        for (obj_id, cursor_change) in cursor_changes {
-            pending.entry(obj_id).or_default().extend(cursor_change)
-        }
-
-        let mut objs: Vec<_> = pending.keys().copied().collect();
-        while let Some(obj_id) = objs.pop() {
-            let obj = self.get_obj(&obj_id)?;
-            if let Some(inbound) = obj.inbound.iter().next() {
-                if let Some(diffs) = pending.get_mut(&inbound.obj) {
-                    diffs.push(PendingDiff::Set(inbound.clone()))
-                } else {
-                    objs.push(inbound.obj);
-                    pending.insert(inbound.obj, vec![PendingDiff::Set(inbound.clone())]);
-                }
-            }
-        }
-
-        Ok(Some(self.gen_obj_diff(
-            &ObjectId::Root,
-            &mut pending,
-            actors,
-        )?))
-    }
-
-    fn gen_seq_diff(
-        &self,
-        obj_id: &ObjectId,
-        obj: &ObjState,
-        pending: &[PendingDiff],
-        pending_diffs: &mut HashMap<ObjectId, Vec<PendingDiff>>,
-        actors: &ActorMap,
-        seq_type: amp::SequenceType,
-    ) -> Result<amp::Diff, AutomergeError> {
-        let mut props = HashMap::new();
-        let edits = pending.iter().filter_map(|p| p.edit(actors)).collect();
-        // i may have duplicate keys - this makes sure I hit each one only once
-        let keys: HashSet<_> = pending.iter().map(PendingDiff::operation_key).collect();
-        for key in &keys {
-            let mut opid_to_value = HashMap::new();
-            for op in obj.props.get(key).iter().flat_map(|i| i.iter()) {
-                let link = match op.action {
-                    InternalOpType::Set(ref value) => self.gen_value_diff(op, value),
-                    InternalOpType::Make(_) => {
-                        self.gen_obj_diff(&op.id.into(), pending_diffs, actors)?
-                    }
-                    _ => panic!("del or inc found in field_operations"),
-                };
-                opid_to_value.insert(actors.export_opid(&op.id), link);
-            }
-            if let Some(index) = obj
-                .seq
-                .index_of(&key.to_opid().ok_or(AutomergeError::HeadToOpId)?)
-            {
-                props.insert(index, opid_to_value);
-            }
-        }
-        Ok(amp::SeqDiff {
-            object_id: actors.export_obj(obj_id),
-            obj_type: seq_type,
-            edits,
-            props,
-        }
-        .into())
-    }
-
-    fn gen_map_diff(
-        &self,
-        obj_id: &ObjectId,
-        obj: &ObjState,
-        pending: &[PendingDiff],
-        pending_diffs: &mut HashMap<ObjectId, Vec<PendingDiff>>,
-        actors: &ActorMap,
-        map_type: amp::MapType,
-    ) -> Result<amp::Diff, AutomergeError> {
-        let mut props = HashMap::new();
-        // I may have duplicate keys - I do this to make sure I visit each one only once
-        let keys: HashSet<_> = pending.iter().map(PendingDiff::operation_key).collect();
-        for key in &keys {
-            let key_string = actors.key_to_string(key);
-            let mut opid_to_value = HashMap::new();
-            for op in obj.props.get(key).iter().flat_map(|i| i.iter()) {
-                let link = match op.action {
-                    InternalOpType::Set(ref value) => self.gen_value_diff(op, value),
-                    InternalOpType::Make(_) => {
-                        // FIXME
-                        self.gen_obj_diff(&op.id.into(), pending_diffs, actors)?
-                    }
-                    _ => panic!("del or inc found in field_operations"),
-                };
-                opid_to_value.insert(actors.export_opid(&op.id), link);
-            }
-            props.insert(key_string, opid_to_value);
-        }
-        Ok(amp::MapDiff {
-            object_id: actors.export_obj(obj_id),
-            obj_type: map_type,
-            props,
-        }
-        .into())
->>>>>>> 426ccbc8
+                patch.record_cursor_change(&obj_id, key)
+            }
+        }
     }
 
     pub fn update_deps(&mut self, change: &Change) {
