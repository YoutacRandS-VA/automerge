use std::{
    fmt,
    hash::{Hash, Hasher},
    ops::Deref,
};

use automerge_protocol as amp;

use crate::{
    actor_map::ActorMap,
    internal::{InternalOp, InternalOpType, Key, ObjectId, OpId},
    Change,
};

#[derive(Clone)]
pub(crate) struct OpHandle {
    pub id: OpId,
    pub op: InternalOp,
    pub delta: i64,
}

impl OpHandle {
<<<<<<< HEAD
    pub fn extract(change: Change, actors: &mut ActorMap) -> Vec<OpHandle> {
        let mut opnum = change.start_op;
=======
    pub fn extract(change: &Change, actors: &mut ActorMap) -> Vec<OpHandle> {
>>>>>>> 426ccbc8
        change
            .iter_ops()
            .map(|op| {
                let internal_op = actors.import_op(op);
                let id = OpId(opnum, actors.import_actor(change.actor_id()));
                opnum += 1;
                OpHandle {
                    id,
                    op: internal_op,
                    delta: 0,
                }
            })
            .collect()
    }

    pub fn adjusted_value(&self) -> amp::ScalarValue {
        match &self.action {
            InternalOpType::Set(amp::ScalarValue::Counter(a)) => {
                amp::ScalarValue::Counter(a + self.delta)
            }
            InternalOpType::Set(val) => val.clone(),
            _ => amp::ScalarValue::Null,
        }
    }

    pub fn child(&self) -> Option<ObjectId> {
        match &self.action {
            InternalOpType::Make(_) => Some(self.id.into()),
            _ => None,
        }
    }

    pub fn operation_key(&self) -> Key {
        if self.insert {
            self.id.into()
        } else {
            self.key.clone()
        }
    }

    pub fn maybe_increment(&mut self, inc: &OpHandle) -> bool {
        if let InternalOpType::Inc(amount) = inc.action {
            if inc.pred.contains(&self.id) {
                if let InternalOpType::Set(amp::ScalarValue::Counter(_)) = self.action {
                    self.delta += amount;
                    return true;
                }
            }
        }
        false
    }
}

impl fmt::Debug for OpHandle {
    fn fmt(&self, f: &mut fmt::Formatter<'_>) -> fmt::Result {
        f.debug_struct("OpHandle")
            .field("id", &self.id)
            .field("action", &self.action)
            .field("obj", &self.obj)
            .field("key", &self.key)
            .finish()
    }
}

impl Hash for OpHandle {
    fn hash<H: Hasher>(&self, state: &mut H) {
        self.id.hash(state);
    }
}

impl PartialEq for OpHandle {
    fn eq(&self, other: &Self) -> bool {
        self.id.eq(&other.id)
    }
}

impl Eq for OpHandle {}

impl Deref for OpHandle {
    type Target = InternalOp;

    fn deref(&self) -> &Self::Target {
        &self.op
    }
}<|MERGE_RESOLUTION|>--- conflicted
+++ resolved
@@ -20,12 +20,8 @@
 }
 
 impl OpHandle {
-<<<<<<< HEAD
-    pub fn extract(change: Change, actors: &mut ActorMap) -> Vec<OpHandle> {
+    pub fn extract(change: &Change, actors: &mut ActorMap) -> Vec<OpHandle> {
         let mut opnum = change.start_op;
-=======
-    pub fn extract(change: &Change, actors: &mut ActorMap) -> Vec<OpHandle> {
->>>>>>> 426ccbc8
         change
             .iter_ops()
             .map(|op| {
