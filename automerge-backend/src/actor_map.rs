use std::cmp::Ordering;

use automerge_protocol as amp;

use crate::{
    expanded_op::ExpandedOp,
    internal::{ActorId, ElementId, InternalOp, Key, ObjectId, OpId},
};

#[derive(PartialEq, Debug, Clone, Default)]
pub(crate) struct ActorMap(Vec<amp::ActorId>);

impl ActorMap {
    pub fn import_key(&mut self, key: &amp::Key) -> Key {
        match key {
            amp::Key::Map(string) => Key::Map(string.to_string()),
            amp::Key::Seq(eid) => Key::Seq(self.import_element_id(eid)),
        }
    }

    pub fn import_actor(&mut self, actor: &amp::ActorId) -> ActorId {
        if let Some(idx) = self.0.iter().position(|a| a == actor) {
            ActorId(idx)
        } else {
            self.0.push(actor.clone());
            ActorId(self.0.len() - 1)
        }
    }

    pub fn import_opid(&mut self, opid: &amp::OpId) -> OpId {
        OpId(opid.0, self.import_actor(&opid.1))
    }

    pub fn import_obj(&mut self, obj: &amp::ObjectId) -> ObjectId {
        match obj {
            amp::ObjectId::Root => ObjectId::Root,
            amp::ObjectId::Id(ref opid) => ObjectId::Id(self.import_opid(opid)),
        }
    }

    pub fn import_element_id(&mut self, eid: &amp::ElementId) -> ElementId {
        match eid {
            amp::ElementId::Head => ElementId::Head,
            amp::ElementId::Id(ref opid) => ElementId::Id(self.import_opid(opid)),
        }
    }

    pub fn import_op(&mut self, op: ExpandedOp) -> InternalOp {
        let pred: Vec<OpId> = op.pred.iter().map(|ref id| self.import_opid(id)).collect();
        InternalOp {
<<<<<<< HEAD
            action: op.action,
=======
            action: Self::import_optype(&op.action),
>>>>>>> 426ccbc8
            obj: self.import_obj(&op.obj),
            key: self.import_key(&op.key),
            pred,
            insert: op.insert,
        }
    }

<<<<<<< HEAD
=======
    pub fn import_optype(optype: &amp::OpType) -> InternalOpType {
        match optype {
            amp::OpType::Make(val) => InternalOpType::Make(*val),
            amp::OpType::Del => InternalOpType::Del,
            amp::OpType::Inc(val) => InternalOpType::Inc(*val),
            amp::OpType::Set(val) => InternalOpType::Set(val.clone()),
        }
    }

>>>>>>> 426ccbc8
    pub fn export_actor(&self, actor: ActorId) -> amp::ActorId {
        self.0[actor.0].clone()
    }

    pub fn export_opid(&self, opid: &OpId) -> amp::OpId {
        amp::OpId(opid.0, self.export_actor(opid.1))
    }

    pub fn export_obj(&self, obj: &ObjectId) -> amp::ObjectId {
        match obj {
            ObjectId::Root => amp::ObjectId::Root,
            ObjectId::Id(opid) => amp::ObjectId::Id(self.export_opid(opid)),
        }
    }

    #[allow(dead_code)]
    pub fn index_of(&mut self, actor: &amp::ActorId) -> usize {
        if let Some(index) = self.0.iter().position(|a| a == actor) {
            return index;
        }
        self.0.push(actor.clone());
        self.0.len() - 1
    }

    #[allow(dead_code)]
    pub fn actor_for(&self, index: usize) -> Option<&amp::ActorId> {
        self.0.get(index)
    }

    pub fn cmp(&self, eid1: &ElementId, eid2: &ElementId) -> Ordering {
        match (eid1, eid2) {
            (ElementId::Head, ElementId::Head) => Ordering::Equal,
            (ElementId::Head, _) => Ordering::Less,
            (_, ElementId::Head) => Ordering::Greater,
            (ElementId::Id(opid1), ElementId::Id(opid2)) => self.cmp_opid(opid1, opid2),
        }
    }

    pub fn opid_to_string(&self, id: &OpId) -> String {
        format!("{}@{}", id.0, self.export_actor(id.1).to_hex_string())
    }

    pub fn elementid_to_string(&self, eid: &ElementId) -> String {
        match eid {
            ElementId::Head => "_head".into(),
            ElementId::Id(id) => self.opid_to_string(id),
        }
    }

    pub fn key_to_string(&self, key: &Key) -> String {
        match &key {
            Key::Map(s) => s.clone(),
            Key::Seq(eid) => self.elementid_to_string(eid),
        }
    }

    fn cmp_opid(&self, op1: &OpId, op2: &OpId) -> Ordering {
        if op1.0 == op2.0 {
            let actor1 = &self.0[(op1.1).0];
            let actor2 = &self.0[(op2.1).0];
            actor1.cmp(actor2)
            //op1.1.cmp(&op2.1)
        } else {
            op1.0.cmp(&op2.0)
        }
    }
}<|MERGE_RESOLUTION|>--- conflicted
+++ resolved
@@ -46,13 +46,9 @@
     }
 
     pub fn import_op(&mut self, op: ExpandedOp) -> InternalOp {
-        let pred: Vec<OpId> = op.pred.iter().map(|ref id| self.import_opid(id)).collect();
+        let pred: Vec<OpId> = op.pred.iter().map(|id| self.import_opid(id)).collect();
         InternalOp {
-<<<<<<< HEAD
             action: op.action,
-=======
-            action: Self::import_optype(&op.action),
->>>>>>> 426ccbc8
             obj: self.import_obj(&op.obj),
             key: self.import_key(&op.key),
             pred,
@@ -60,18 +56,6 @@
         }
     }
 
-<<<<<<< HEAD
-=======
-    pub fn import_optype(optype: &amp::OpType) -> InternalOpType {
-        match optype {
-            amp::OpType::Make(val) => InternalOpType::Make(*val),
-            amp::OpType::Del => InternalOpType::Del,
-            amp::OpType::Inc(val) => InternalOpType::Inc(*val),
-            amp::OpType::Set(val) => InternalOpType::Set(val.clone()),
-        }
-    }
-
->>>>>>> 426ccbc8
     pub fn export_actor(&self, actor: ActorId) -> amp::ActorId {
         self.0[actor.0].clone()
     }
