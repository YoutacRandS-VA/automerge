--- conflicted
+++ resolved
@@ -2,13 +2,7 @@
 use crate::encoding::{BooleanEncoder, ColData, DeltaEncoder, Encodable, RLEEncoder};
 use crate::op::Operation;
 use crate::op_type::OpType;
-<<<<<<< HEAD
-use automerge_protocol::{
-    ActorID, ElementID, Key, MapType, ObjType, ObjectID, OpID, SequenceType, Value,
-};
-=======
 use automerge_protocol as amp;
->>>>>>> ab71d014
 use core::fmt::Debug;
 use std::io;
 use std::io::{Read, Write};
@@ -235,17 +229,10 @@
         let child = self.chld.next()?;
         let action = match action {
             Action::Set => OpType::Set(value),
-<<<<<<< HEAD
-            Action::MakeList => OpType::Make(ObjType::Sequence(SequenceType::List)),
-            Action::MakeText => OpType::Make(ObjType::Sequence(SequenceType::Text)),
-            Action::MakeMap => OpType::Make(ObjType::Map(MapType::Map)),
-            Action::MakeTable => OpType::Make(ObjType::Map(MapType::Table)),
-=======
-            Action::MakeList => OpType::Make(amp::ObjType::List),
-            Action::MakeText => OpType::Make(amp::ObjType::Text),
-            Action::MakeMap => OpType::Make(amp::ObjType::Map),
-            Action::MakeTable => OpType::Make(amp::ObjType::Table),
->>>>>>> ab71d014
+            Action::MakeList => OpType::Make(amp::ObjType::list()),
+            Action::MakeText => OpType::Make(amp::ObjType::text()),
+            Action::MakeMap => OpType::Make(amp::ObjType::map()),
+            Action::MakeTable => OpType::Make(amp::ObjType::table()),
             Action::Del => OpType::Del,
             Action::Inc => OpType::Inc(value.to_i64()?),
             Action::Link => OpType::Link(child),
@@ -550,17 +537,10 @@
                 self.val.append_null();
                 self.chld.append_null();
                 match kind {
-<<<<<<< HEAD
-                    ObjType::Sequence(SequenceType::List) => Action::MakeList,
-                    ObjType::Map(MapType::Map) => Action::MakeMap,
-                    ObjType::Map(MapType::Table) => Action::MakeTable,
-                    ObjType::Sequence(SequenceType::Text) => Action::MakeText,
-=======
-                    amp::ObjType::List => Action::MakeList,
-                    amp::ObjType::Map => Action::MakeMap,
-                    amp::ObjType::Table => Action::MakeTable,
-                    amp::ObjType::Text => Action::MakeText,
->>>>>>> ab71d014
+                    amp::ObjType::Sequence(amp::SequenceType::List) => Action::MakeList,
+                    amp::ObjType::Map(amp::MapType::Map) => Action::MakeMap,
+                    amp::ObjType::Map(amp::MapType::Table) => Action::MakeTable,
+                    amp::ObjType::Sequence(amp::SequenceType::Text) => Action::MakeText,
                 }
             }
         };
