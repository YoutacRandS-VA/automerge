use crate::actor_states::ActorStates;
use crate::error::AutomergeError;
use crate::op_handle::OpHandle;
use crate::op_set::{OpSet, Version};
use crate::patch::{Diff, Patch, PendingDiff};
use crate::protocol::{DataType, ObjType, ObjectID, OpType, Operation, ReqOpType, UndoOperation};
use crate::time;
use crate::{ActorID, Change, ChangeRequest, ChangeRequestType, Clock, OpID};
use std::cmp::max;
use std::collections::HashMap;
use std::rc::Rc;
use std::str::FromStr;

#[derive(Debug, PartialEq, Clone)]
pub struct Backend {
    versions: Vec<Version>,
    queue: Vec<Rc<Change>>,
    op_set: OpSet,
    states: ActorStates,
    obj_alias: HashMap<String, ObjectID>,
    max_op: u64,
    undo_pos: usize,
    pub clock: Clock,
    pub undo_stack: Vec<Vec<UndoOperation>>,
    pub redo_stack: Vec<Vec<UndoOperation>>,
}

impl Backend {
    pub fn init() -> Backend {
        let mut versions = Vec::new();
        versions.push(Version {
            version: 0,
            local_only: true,
            op_set: Rc::new(OpSet::init()),
        });
        Backend {
            versions,
            op_set: OpSet::init(),
            queue: Vec::new(),
            obj_alias: HashMap::new(),
            states: ActorStates::new(),
            clock: Clock::empty(),
            max_op: 0,
            undo_stack: Vec::new(),
            undo_pos: 0,
            redo_stack: Vec::new(),
        }
    }

    fn process_request(
        &mut self,
        request: &ChangeRequest,
        op_set: &OpSet,
        start_op: u64,
    ) -> Result<Rc<Change>, AutomergeError> {
        let time = time::unix_timestamp();
        let actor_id = request.actor.clone();
        let mut operations: Vec<Operation> = Vec::new();
        // this is a local cache of elemids that I can manipulate as i insert and edit so the
        // index's stay consistent as I walk through the ops
        let mut elemid_cache: HashMap<ObjectID, Vec<OpID>> = HashMap::new();
        if let Some(ops) = &request.ops {
            for rop in ops.iter() {
                let id = OpID::ID(start_op + (operations.len() as u64), actor_id.0.clone());
                let insert = rop.insert;
                let object_id: ObjectID = ObjectID::from_str(&rop.obj).or_else(|_| {
                    self.obj_alias
                        .get(&rop.obj)
                        .map(|o| o.clone())
                        .ok_or_else(|| AutomergeError::MissingChildID(rop.obj.clone()))
                })?;
                let child = object_id.clone(); // FIXME

                if let Some(child) = &rop.child {
<<<<<<< HEAD
                    self.obj_alias.insert(child.clone(), ObjectID::ID(id.clone()));
=======
                    self.obj_alias
                        .insert(child.clone(), ObjectID::ID(id.clone()));
>>>>>>> d173aa3b
                }

                let mut elemids = elemid_cache.entry(object_id.clone()).or_insert_with(|| {
                    op_set
                        .get_elem_ids(&object_id)
                        .map(|c| c.clone())
                        .unwrap_or_default()
                });

                let key = rop.resolve_key(&id, &mut elemids)?;
                let pred = op_set.get_pred(&object_id, &key, insert);
                let action = match rop.action {
                    ReqOpType::MakeMap => OpType::Make(ObjType::Map),
                    ReqOpType::MakeTable => OpType::Make(ObjType::Table),
                    ReqOpType::MakeList => OpType::Make(ObjType::List),
                    ReqOpType::MakeText => OpType::Make(ObjType::Text),
                    ReqOpType::Del => OpType::Del,
                    ReqOpType::Link => OpType::Link(child),
                    ReqOpType::Inc => OpType::Inc(rop.number_value()?),
                    ReqOpType::Set => OpType::Set(
                        rop.primitive_value(),
                        rop.datatype.clone().unwrap_or(DataType::Undefined),
                    ),
                };

                let op = Operation {
                    action,
                    obj: object_id.clone(),
                    key: key.clone(),
                    pred: pred.clone(),
                    insert,
                };

                if op.is_basic_assign() {
                    if let Some(index) = operations.iter().position(|old| op.can_merge(old)) {
                        operations[index].merge(op);
                        continue;
                    }
                }
                operations.push(op);
            }
        }
        Ok(Rc::new(Change {
            start_op,
            message: request.message.clone(),
            actor_id: request.actor.clone(),
            seq: request.seq,
            deps: request.deps.clone().unwrap_or_default(),
            time,
            operations,
        }))
    }

    fn make_patch(
        &self,
        diffs: Option<Diff>,
        request: Option<&ChangeRequest>,
    ) -> Result<Patch, AutomergeError> {
        Ok(Patch {
            version: self.versions.last().map(|v| v.version).unwrap_or(0),
            can_undo: self.can_undo(),
            can_redo: self.can_redo(),
            diffs,
            clock: self.clock.clone(),
            actor: request.map(|r| r.actor.clone()),
            seq: request.map(|r| r.seq),
        })
    }

    fn undo(
        &mut self,
        request: &ChangeRequest,
        start_op: u64,
    ) -> Result<Rc<Change>, AutomergeError> {
        let undo_pos = self.undo_pos;

        if undo_pos < 1 || self.undo_stack.len() < undo_pos {
            return Err(AutomergeError::InvalidChange(
                "Cannot undo: there is nothing to be undone".to_string(),
            ));
        }

        let mut undo_ops = self.undo_stack.get(undo_pos - 1).unwrap().clone();
        let mut redo_ops = Vec::new();

        let operations = undo_ops
            .drain(0..)
            .map(|undo_op| {
                if let Some(field_ops) = self.op_set.get_field_ops(&undo_op.obj, &undo_op.key) {
                    let pred = field_ops.iter().map(|op| op.id.clone()).collect();
                    let op = undo_op.into_operation(pred);
                    redo_ops.extend(op.generate_redos(&field_ops));
                    op
                } else {
                    let op = undo_op.into_operation(Vec::new());
                    redo_ops.extend(op.generate_redos(&Vec::new()));
                    op
                }
            })
            .collect();

        let change = Rc::new(Change {
            actor_id: request.actor.clone(),
            seq: request.seq,
            start_op,
            deps: request.deps.clone().unwrap_or_default(),
            message: request.message.clone(),
            time: time::unix_timestamp(),
            operations,
        });

        self.undo_pos -= 1;
        self.redo_stack.push(redo_ops);

        Ok(change)
    }

    fn redo(
        &mut self,
        request: &ChangeRequest,
        start_op: u64,
    ) -> Result<Rc<Change>, AutomergeError> {
        let mut redo_ops = self
            .redo_stack
            .pop()
            .ok_or_else(|| AutomergeError::InvalidChange("no redo ops".to_string()))?;

        let operations = redo_ops
            .drain(0..)
            .map(|redo_op| {
                if let Some(field_ops) = self.op_set.get_field_ops(&redo_op.obj, &redo_op.key) {
                    redo_op.into_operation(field_ops.iter().map(|op| op.id.clone()).collect())
                } else {
                    redo_op.into_operation(Vec::new())
                }
            })
            .collect();

        let change = Rc::new(Change {
            actor_id: request.actor.clone(),
            seq: request.seq,
            start_op,
            deps: request.deps.clone().unwrap_or_default(),
            message: request.message.clone(),
            time: time::unix_timestamp(),
            operations,
        });

        self.undo_pos += 1;

        Ok(change)
    }

    pub fn load_changes(&mut self, mut changes: Vec<Change>) -> Result<(), AutomergeError> {
        let changes = changes.drain(0..).map(Rc::new).collect();
        self.apply(changes, None, false, false)?;
        Ok(())
    }

    pub fn apply_changes(&mut self, mut changes: Vec<Change>) -> Result<Patch, AutomergeError> {
        self.versions.iter_mut().for_each(|v| v.local_only = false);
        let changes = changes.drain(0..).map(Rc::new).collect();
        self.apply(changes, None, false, true)
    }

    fn get_version(&self, version: u64) -> Result<&Version, AutomergeError> {
        self.versions
            .iter()
            .find(|v| v.version == version)
            .ok_or_else(|| AutomergeError::UnknownVersion(version))
    }

    fn apply(
        &mut self,
        mut changes: Vec<Rc<Change>>,
        request: Option<&ChangeRequest>,
        undoable: bool,
        incremental: bool,
    ) -> Result<Patch, AutomergeError> {
        let mut pending_diffs = Vec::new();

        for change in changes.drain(0..) {
            let diffs = self.add_change(change, request.is_some(), undoable)?;
            pending_diffs.extend(diffs);
        }

        if incremental {
            let version = self.versions.last().map(|v| v.version).unwrap_or(0) + 1;
            let version_obj = Version {
                version,
                local_only: true,
                op_set: Rc::new(self.op_set.clone()),
            };
            self.versions.push(version_obj);
        } else {
            let version_obj = Version {
                version: 0,
                local_only: true,
                op_set: Rc::new(self.op_set.clone()),
            };
            self.versions.clear();
            self.versions.push(version_obj);
        }

        let diffs = self.op_set.finalize_diffs(pending_diffs)?;

        self.make_patch(diffs, request)
    }

    pub fn apply_local_change(
        &mut self,
        mut request: ChangeRequest,
    ) -> Result<Patch, AutomergeError> {
        self.check_for_duplicate(&request)?; // Change has already been applied

        let ver = self.get_version(request.version)?.clone();

        let actor = request.actor.clone();
        request
            .deps
            .get_or_insert_with(|| ver.op_set.deps.without(&actor));

        let start_op = self.max_op + 1;
        let change = match request.request_type {
            ChangeRequestType::Change => self.process_request(&request, &ver.op_set, start_op)?,
            ChangeRequestType::Undo => self.undo(&request, start_op)?,
            ChangeRequestType::Redo => self.redo(&request, start_op)?,
        };

        let undoable = request.request_type == ChangeRequestType::Change && request.undoable;

        let patch = self.apply(vec![change.clone()], Some(&request), undoable, true)?;

        self.finalize_version(request.version, change)?;

        Ok(patch)
    }

    pub fn check_for_duplicate(&self, request: &ChangeRequest) -> Result<(), AutomergeError> {
        if self.clock.get(&request.actor) >= request.seq {
            return Err(AutomergeError::DuplicateChange(format!(
                "Change request has already been applied {}:{}",
                request.actor.0, request.seq
            )));
        }
        Ok(())
    }

    fn add_change(
        &mut self,
        change: Rc<Change>,
        local: bool,
        undoable: bool,
    ) -> Result<Vec<PendingDiff>, AutomergeError> {
        if local {
            self.apply_change(change, local, undoable)
        } else {
            self.queue.push(change);
            self.apply_queued_ops()
        }
    }

    fn apply_queued_ops(&mut self) -> Result<Vec<PendingDiff>, AutomergeError> {
        let mut all_diffs = Vec::new();
        while let Some(next_change) = self.pop_next_causally_ready_change() {
            let diffs = self.apply_change(next_change, false, false)?;
            all_diffs.extend(diffs)
        }
        Ok(all_diffs)
    }

    fn apply_change(
        &mut self,
        change: Rc<Change>,
        _local: bool,
        undoable: bool,
    ) -> Result<Vec<PendingDiff>, AutomergeError> {
        if let Some(all_deps) = self.states.add_change(&change)? {
            self.clock.set(&change.actor_id, change.seq);
            self.op_set.deps.subtract(&all_deps);
            self.op_set.deps.set(&change.actor_id, change.seq);
        } else {
            return Ok(Vec::new());
        }
        self.max_op = max(self.max_op, change.max_op());

        let (undo_ops, diffs) = self.op_set.apply_ops(OpHandle::extract(change), undoable)?;

        if undoable {
            self.push_undo_ops(undo_ops);
        };

        Ok(diffs)
    }

    fn pop_next_causally_ready_change(&mut self) -> Option<Rc<Change>> {
        let mut index = 0;
        while index < self.queue.len() {
            let change = self.queue.get(index).unwrap();
            let deps = change.deps.with(&change.actor_id, change.seq - 1);
            if deps <= self.clock {
                return Some(self.queue.remove(index));
            }
            index += 1
        }
        None
    }

    fn finalize_version(
        &mut self,
        request_version: u64,
        change: Rc<Change>,
    ) -> Result<(), AutomergeError> {
        // remove all versions older than this one
        let mut i = 0;
        while i != self.versions.len() {
            if self.versions[i].version < request_version {
                self.versions.remove(i);
            } else {
                i += 1;
            }
        }

        for v in self.versions.iter_mut() {
            if v.local_only {
                v.op_set = Rc::new(self.op_set.clone());
            } else {
                Rc::make_mut(&mut v.op_set).apply_ops(OpHandle::extract(change.clone()), false)?;
            }
        }

        Ok(())
    }

    pub fn history(&self) -> Vec<&Change> {
        self.states.history.iter().map(|rc| rc.as_ref()).collect()
    }

    pub fn get_patch(&self) -> Result<Patch, AutomergeError> {
        let diffs = self.op_set.construct_object(&ObjectID::Root)?;
        self.make_patch(Some(diffs), None)
    }

    pub fn get_changes<'a>(&self, other: &'a Backend) -> Result<Vec<&'a Change>, AutomergeError> {
        if self.clock.divergent(&other.clock) {
            return Err(AutomergeError::DivergedState(
                "Cannot diff two states that have diverged".to_string(),
            ));
        }
        Ok(other.get_missing_changes(&self.clock))
    }

    pub fn get_changes_for_actor_id(&self, actor_id: &ActorID) -> Vec<&Change> {
        self.states.get(actor_id)
    }

    pub fn get_missing_changes(&self, since: &Clock) -> Vec<&Change> {
        self.states
            .history
            .iter()
            .map(|rc| rc.as_ref())
            .filter(|change| change.seq > since.get(&change.actor_id))
            .collect()
    }

    pub fn can_undo(&self) -> bool {
        self.undo_pos > 0
    }

    pub fn can_redo(&self) -> bool {
        !self.redo_stack.is_empty()
    }

    pub fn get_missing_deps(&self) -> Clock {
        let mut clock = Clock::empty();
        for change in self.queue.iter() {
            clock.merge(&change.deps.with(&change.actor_id, change.seq - 1))
        }
        clock
    }

    pub fn get_elem_ids(&self, object_id: &ObjectID) -> Result<Vec<OpID>, AutomergeError> {
        Ok(self.op_set.get_elem_ids(object_id)?.to_vec())
    }

    pub fn merge(&mut self, remote: &Backend) -> Result<Patch, AutomergeError> {
        let missing_changes = remote
            .get_missing_changes(&self.clock)
            .iter()
            .cloned()
            .cloned()
            .collect();
        self.apply_changes(missing_changes)
    }

    fn push_undo_ops(&mut self, undo_ops: Vec<UndoOperation>) {
        self.undo_stack.truncate(self.undo_pos);
        self.undo_stack.push(undo_ops);
        self.undo_pos += 1;
    }
}<|MERGE_RESOLUTION|>--- conflicted
+++ resolved
@@ -72,12 +72,8 @@
                 let child = object_id.clone(); // FIXME
 
                 if let Some(child) = &rop.child {
-<<<<<<< HEAD
-                    self.obj_alias.insert(child.clone(), ObjectID::ID(id.clone()));
-=======
                     self.obj_alias
                         .insert(child.clone(), ObjectID::ID(id.clone()));
->>>>>>> d173aa3b
                 }
 
                 let mut elemids = elemid_cache.entry(object_id.clone()).or_insert_with(|| {
