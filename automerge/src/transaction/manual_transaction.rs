--- conflicted
+++ resolved
@@ -1,16 +1,11 @@
 use std::ops::RangeBounds;
 
 use crate::exid::ExId;
-<<<<<<< HEAD
 use crate::{
-    query, Automerge, ChangeHash, KeysAt, ObjType, Prop, Range, RangeAt, ScalarValue, Value,
-    Values, ValuesAt,
+    query, Automerge, ChangeHash, KeysAt, ObjType, OpObserver, Prop, Range, RangeAt, ScalarValue,
+    Value, Values, ValuesAt,
 };
-=======
-use crate::{Automerge, ChangeHash, KeysAt, ObjType, OpObserver, Prop, ScalarValue, Value};
->>>>>>> c43dc184
 use crate::{AutomergeError, Keys};
-use crate::{Range, RangeAt, Values, ValuesAt};
 
 use super::{CommitOptions, Transactable, TransactionInner};
 
@@ -136,7 +131,6 @@
             .insert(self.doc, obj.as_ref(), index, value)
     }
 
-<<<<<<< HEAD
     #[allow(clippy::too_many_arguments)]
     fn mark<O: AsRef<ExId>>(
         &mut self,
@@ -164,10 +158,7 @@
         self.inner.as_mut().unwrap().unmark(self.doc, obj, mark)
     }
 
-    fn insert_object(
-=======
     fn insert_object<O: AsRef<ExId>>(
->>>>>>> c43dc184
         &mut self,
         obj: O,
         index: usize,
