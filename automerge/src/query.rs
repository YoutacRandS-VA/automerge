use crate::exid::ExId;
use crate::op_tree::{OpSetMetadata, OpTreeNode};
use crate::types::{Clock, Counter, Key, Op, OpId, OpType, ScalarValue};
use fxhash::FxBuildHasher;
use serde::Serialize;
use std::cmp::Ordering;
use std::collections::{HashMap, HashSet};
use std::fmt::Debug;

mod attribute;
mod attribute2;
mod elem_id_pos;
mod insert;
mod keys;
mod keys_at;
mod len;
mod len_at;
mod list_range;
mod list_range_at;
mod list_vals;
mod list_vals_at;
mod map_range;
mod map_range_at;
mod nth;
mod nth_at;
mod opid;
mod prop;
mod prop_at;
<<<<<<< HEAD
mod range;
mod range_at;
mod raw_spans;
=======
>>>>>>> b1712cb0
mod seek_op;
mod seek_op_with_patch;
mod spans;

pub(crate) use attribute::{Attribute, ChangeSet};
pub(crate) use attribute2::{Attribute2, ChangeSet2};
pub(crate) use elem_id_pos::ElemIdPos;
pub(crate) use insert::InsertNth;
pub(crate) use keys::Keys;
pub(crate) use keys_at::KeysAt;
pub(crate) use len::Len;
pub(crate) use len_at::LenAt;
pub(crate) use list_range::ListRange;
pub(crate) use list_range_at::ListRangeAt;
pub(crate) use list_vals::ListVals;
pub(crate) use list_vals_at::ListValsAt;
pub(crate) use map_range::MapRange;
pub(crate) use map_range_at::MapRangeAt;
pub(crate) use nth::Nth;
pub(crate) use nth_at::NthAt;
pub(crate) use opid::OpIdSearch;
pub(crate) use prop::Prop;
pub(crate) use prop_at::PropAt;
<<<<<<< HEAD
pub(crate) use range::Range;
pub(crate) use range_at::RangeAt;
pub(crate) use raw_spans::RawSpans;
=======
>>>>>>> b1712cb0
pub(crate) use seek_op::SeekOp;
pub(crate) use seek_op_with_patch::SeekOpWithPatch;
pub(crate) use spans::{Span, Spans};

#[derive(Serialize, Debug, Clone, PartialEq)]
pub struct SpanInfo {
    pub id: ExId,
    pub start: usize,
    pub end: usize,
    #[serde(rename = "type")]
    pub span_type: String,
    pub value: ScalarValue,
}

// use a struct for the args for clarity as they are passed up the update chain in the optree
#[derive(Debug, Clone)]
pub(crate) struct ReplaceArgs {
    pub(crate) old_id: OpId,
    pub(crate) new_id: OpId,
    pub(crate) old_visible: bool,
    pub(crate) new_visible: bool,
    pub(crate) new_key: Key,
}

#[derive(Debug, Clone, PartialEq)]
pub(crate) struct CounterData {
    pos: usize,
    val: i64,
    succ: HashSet<OpId>,
    op: Op,
}

pub(crate) trait TreeQuery<'a> {
    #[inline(always)]
    fn query_node_with_metadata(
        &mut self,
        child: &'a OpTreeNode,
        _m: &OpSetMetadata,
    ) -> QueryResult {
        self.query_node(child)
    }

    fn query_node(&mut self, _child: &'a OpTreeNode) -> QueryResult {
        QueryResult::Descend
    }

    #[inline(always)]
    fn query_element_with_metadata(&mut self, element: &'a Op, _m: &OpSetMetadata) -> QueryResult {
        self.query_element(element)
    }

    fn query_element(&mut self, _element: &'a Op) -> QueryResult {
        panic!("invalid element query")
    }
}

#[derive(Debug, Clone, PartialEq)]
pub(crate) enum QueryResult {
    Next,
    /// Skip this many elements, only allowed from the root node.
    Skip(usize),
    Descend,
    Finish,
}

#[derive(Clone, Debug, PartialEq)]
pub(crate) struct Index {
    /// The map of visible keys to the number of visible operations for that key.
    pub(crate) visible: HashMap<Key, usize, FxBuildHasher>,
    /// Set of opids found in this node and below.
    pub(crate) ops: HashSet<OpId, FxBuildHasher>,
}

impl Index {
    pub(crate) fn new() -> Self {
        Index {
            visible: Default::default(),
            ops: Default::default(),
        }
    }

    /// Get the number of visible elements in this index.
    pub(crate) fn visible_len(&self) -> usize {
        self.visible.len()
    }

    pub(crate) fn has_visible(&self, seen: &Key) -> bool {
        self.visible.contains_key(seen)
    }

    pub(crate) fn replace(
        &mut self,
        ReplaceArgs {
            old_id,
            new_id,
            old_visible,
            new_visible,
            new_key,
        }: &ReplaceArgs,
    ) {
        if old_id != new_id {
            self.ops.remove(old_id);
            self.ops.insert(*new_id);
        }

        match (new_visible, old_visible, new_key) {
            (false, true, key) => match self.visible.get(key).copied() {
                Some(n) if n == 1 => {
                    self.visible.remove(key);
                }
                Some(n) => {
                    self.visible.insert(*key, n - 1);
                }
                None => panic!("remove overun in index"),
            },
            (true, false, key) => *self.visible.entry(*key).or_default() += 1,
            _ => {}
        }
    }

    pub(crate) fn insert(&mut self, op: &Op) {
        self.ops.insert(op.id);
        if op.visible() {
            *self.visible.entry(op.elemid_or_key()).or_default() += 1;
        }
    }

    pub(crate) fn remove(&mut self, op: &Op) {
        self.ops.remove(&op.id);
        if op.visible() {
            let key = op.elemid_or_key();
            match self.visible.get(&key).copied() {
                Some(n) if n == 1 => {
                    self.visible.remove(&key);
                }
                Some(n) => {
                    self.visible.insert(key, n - 1);
                }
                None => panic!("remove overun in index"),
            }
        }
    }

    pub(crate) fn merge(&mut self, other: &Index) {
        for id in &other.ops {
            self.ops.insert(*id);
        }
        for (elem, n) in other.visible.iter() {
            *self.visible.entry(*elem).or_default() += n;
        }
    }
}

impl Default for Index {
    fn default() -> Self {
        Self::new()
    }
}

#[derive(Debug, Clone, PartialEq, Default)]
pub(crate) struct VisWindow {
    counters: HashMap<OpId, CounterData>,
}

impl VisWindow {
    fn visible_at(&mut self, op: &Op, pos: usize, clock: &Clock) -> bool {
        if !clock.covers(&op.id) {
            return false;
        }

        let mut visible = false;
        match op.action {
            OpType::Put(ScalarValue::Counter(Counter { start, .. })) => {
                self.counters.insert(
                    op.id,
                    CounterData {
                        pos,
                        val: start,
                        succ: op.succ.iter().cloned().collect(),
                        op: op.clone(),
                    },
                );
                if !op.succ.iter().any(|i| clock.covers(i)) {
                    visible = true;
                }
            }
            OpType::Increment(inc_val) => {
                for id in &op.pred {
                    // pred is always before op.id so we can see them
                    if let Some(mut entry) = self.counters.get_mut(id) {
                        entry.succ.remove(&op.id);
                        entry.val += inc_val;
                        entry.op.action = OpType::Put(ScalarValue::counter(entry.val));
                        if !entry.succ.iter().any(|i| clock.covers(i)) {
                            visible = true;
                        }
                    }
                }
            }
            _ => {
                if !op.succ.iter().any(|i| clock.covers(i)) {
                    visible = true;
                }
            }
        };
        visible
    }

    pub(crate) fn seen_op(&self, op: &Op, pos: usize) -> Vec<(usize, Op)> {
        let mut result = vec![];
        for pred in &op.pred {
            if let Some(entry) = self.counters.get(pred) {
                result.push((entry.pos, entry.op.clone()));
            }
        }
        if result.is_empty() {
            result.push((pos, op.clone()));
        }
        result
    }
}

pub(crate) fn binary_search_by<F>(node: &OpTreeNode, f: F) -> usize
where
    F: Fn(&Op) -> Ordering,
{
    let mut right = node.len();
    let mut left = 0;
    while left < right {
        let seq = (left + right) / 2;
        if f(node.get(seq).unwrap()) == Ordering::Less {
            left = seq + 1;
        } else {
            right = seq;
        }
    }
    left
}<|MERGE_RESOLUTION|>--- conflicted
+++ resolved
@@ -26,12 +26,7 @@
 mod opid;
 mod prop;
 mod prop_at;
-<<<<<<< HEAD
-mod range;
-mod range_at;
 mod raw_spans;
-=======
->>>>>>> b1712cb0
 mod seek_op;
 mod seek_op_with_patch;
 mod spans;
@@ -55,12 +50,7 @@
 pub(crate) use opid::OpIdSearch;
 pub(crate) use prop::Prop;
 pub(crate) use prop_at::PropAt;
-<<<<<<< HEAD
-pub(crate) use range::Range;
-pub(crate) use range_at::RangeAt;
 pub(crate) use raw_spans::RawSpans;
-=======
->>>>>>> b1712cb0
 pub(crate) use seek_op::SeekOp;
 pub(crate) use seek_op_with_patch::SeekOpWithPatch;
 pub(crate) use spans::{Span, Spans};
