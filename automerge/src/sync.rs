use crate::exid::ExId;
use crate::{
    decoding, decoding::Decoder, encoding::Encodable, Automerge, AutomergeError, Change, ChangeHash,
};
use itertools::Itertools;
use std::{
    borrow::Cow,
    collections::{HashMap, HashSet},
    io,
    io::Write,
};

<<<<<<< HEAD
use crate::{ApplyOptions, OpObserver};
=======
use crate::{
    decoding, decoding::Decoder, encoding::Encodable, types::HASH_SIZE, ApplyOptions, Automerge,
    AutomergeError, Change, ChangeHash, OpObserver,
};
>>>>>>> b1712cb0

mod bloom;
mod state;

pub use bloom::BloomFilter;
pub use state::{Have, State};

const MESSAGE_TYPE_SYNC: u8 = 0x42; // first byte of a sync message, for identification

impl Automerge {
    pub fn generate_sync_message(&self, sync_state: &mut State) -> Option<Message> {
        let our_heads = self.get_heads();

        let our_need = self.get_missing_deps(sync_state.their_heads.as_ref().unwrap_or(&vec![]));

        let their_heads_set = if let Some(ref heads) = sync_state.their_heads {
            heads.iter().collect::<HashSet<_>>()
        } else {
            HashSet::new()
        };
        let our_have = if our_need.iter().all(|hash| their_heads_set.contains(hash)) {
            vec![self.make_bloom_filter(sync_state.shared_heads.clone())]
        } else {
            Vec::new()
        };

        if let Some(ref their_have) = sync_state.their_have {
            if let Some(first_have) = their_have.first().as_ref() {
                if !first_have
                    .last_sync
                    .iter()
                    .all(|hash| self.get_change_by_hash(hash).is_some())
                {
                    let reset_msg = Message {
                        heads: our_heads,
                        need: Vec::new(),
                        have: vec![Have::default()],
                        changes: Vec::new(),
                    };
                    return Some(reset_msg);
                }
            }
        }

        let mut changes_to_send = if let (Some(their_have), Some(their_need)) = (
            sync_state.their_have.as_ref(),
            sync_state.their_need.as_ref(),
        ) {
            self.get_changes_to_send(their_have.clone(), their_need)
                .expect("Should have only used hashes that are in the document")
        } else {
            Vec::new()
        };

        let heads_unchanged = sync_state.last_sent_heads == our_heads;

        let heads_equal = if let Some(their_heads) = sync_state.their_heads.as_ref() {
            their_heads == &our_heads
        } else {
            false
        };

        if heads_unchanged && heads_equal && changes_to_send.is_empty() {
            return None;
        }

        // deduplicate the changes to send with those we have already sent
        changes_to_send.retain(|change| !sync_state.sent_hashes.contains(&change.hash));

        sync_state.last_sent_heads = our_heads.clone();
        sync_state
            .sent_hashes
            .extend(changes_to_send.iter().map(|c| c.hash));

        let sync_message = Message {
            heads: our_heads,
            have: our_have,
            need: our_need,
            changes: changes_to_send.into_iter().cloned().collect(),
        };

        Some(sync_message)
    }

    pub fn receive_sync_message(
        &mut self,
        sync_state: &mut State,
        message: Message,
    ) -> Result<Vec<ExId>, AutomergeError> {
        self.receive_sync_message_with::<()>(sync_state, message, ApplyOptions::default())
    }

    pub fn receive_sync_message_with<'a, Obs: OpObserver>(
        &mut self,
        sync_state: &mut State,
        message: Message,
        options: ApplyOptions<'a, Obs>,
    ) -> Result<Vec<ExId>, AutomergeError> {
        let mut result = vec![];
        let before_heads = self.get_heads();

        let Message {
            heads: message_heads,
            changes: message_changes,
            need: message_need,
            have: message_have,
        } = message;

        let changes_is_empty = message_changes.is_empty();
        if !changes_is_empty {
            result = self.apply_changes_with(message_changes, options)?;
            sync_state.shared_heads = advance_heads(
                &before_heads.iter().collect(),
                &self.get_heads().into_iter().collect(),
                &sync_state.shared_heads,
            );
        }

        // trim down the sent hashes to those that we know they haven't seen
        self.filter_changes(&message_heads, &mut sync_state.sent_hashes);

        if changes_is_empty && message_heads == before_heads {
            sync_state.last_sent_heads = message_heads.clone();
        }

        let known_heads = message_heads
            .iter()
            .filter(|head| self.get_change_by_hash(head).is_some())
            .collect::<Vec<_>>();
        if known_heads.len() == message_heads.len() {
            sync_state.shared_heads = message_heads.clone();
            // If the remote peer has lost all its data, reset our state to perform a full resync
            if message_heads.is_empty() {
                sync_state.last_sent_heads = Default::default();
                sync_state.sent_hashes = Default::default();
            }
        } else {
            sync_state.shared_heads = sync_state
                .shared_heads
                .iter()
                .chain(known_heads)
                .copied()
                .unique()
                .sorted()
                .collect::<Vec<_>>();
        }

        sync_state.their_have = Some(message_have);
        sync_state.their_heads = Some(message_heads);
        sync_state.their_need = Some(message_need);

        Ok(result)
    }

    fn make_bloom_filter(&self, last_sync: Vec<ChangeHash>) -> Have {
        let new_changes = self
            .get_changes(&last_sync)
            .expect("Should have only used hashes that are in the document");
        let hashes = new_changes.into_iter().map(|change| &change.hash);
        Have {
            last_sync,
            bloom: BloomFilter::from_hashes(hashes),
        }
    }

    fn get_changes_to_send(
        &self,
        have: Vec<Have>,
        need: &[ChangeHash],
    ) -> Result<Vec<&Change>, AutomergeError> {
        if have.is_empty() {
            Ok(need
                .iter()
                .filter_map(|hash| self.get_change_by_hash(hash))
                .collect())
        } else {
            let mut last_sync_hashes = HashSet::new();
            let mut bloom_filters = Vec::with_capacity(have.len());

            for h in have {
                let Have { last_sync, bloom } = h;
                for hash in last_sync {
                    last_sync_hashes.insert(hash);
                }
                bloom_filters.push(bloom);
            }
            let last_sync_hashes = last_sync_hashes.into_iter().collect::<Vec<_>>();

            let changes = self.get_changes(&last_sync_hashes)?;

            let mut change_hashes = HashSet::with_capacity(changes.len());
            let mut dependents: HashMap<ChangeHash, Vec<ChangeHash>> = HashMap::new();
            let mut hashes_to_send = HashSet::new();

            for change in &changes {
                change_hashes.insert(change.hash);

                for dep in &change.deps {
                    dependents.entry(*dep).or_default().push(change.hash);
                }

                if bloom_filters
                    .iter()
                    .all(|bloom| !bloom.contains_hash(&change.hash))
                {
                    hashes_to_send.insert(change.hash);
                }
            }

            let mut stack = hashes_to_send.iter().copied().collect::<Vec<_>>();
            while let Some(hash) = stack.pop() {
                if let Some(deps) = dependents.get(&hash) {
                    for dep in deps {
                        if hashes_to_send.insert(*dep) {
                            stack.push(*dep);
                        }
                    }
                }
            }

            let mut changes_to_send = Vec::new();
            for hash in need {
                hashes_to_send.insert(*hash);
                if !change_hashes.contains(hash) {
                    let change = self.get_change_by_hash(hash);
                    if let Some(change) = change {
                        changes_to_send.push(change);
                    }
                }
            }

            for change in changes {
                if hashes_to_send.contains(&change.hash) {
                    changes_to_send.push(change);
                }
            }
            Ok(changes_to_send)
        }
    }
}

/// The sync message to be sent.
#[derive(Debug, Clone)]
pub struct Message {
    /// The heads of the sender.
    pub heads: Vec<ChangeHash>,
    /// The hashes of any changes that are being explicitly requested from the recipient.
    pub need: Vec<ChangeHash>,
    /// A summary of the changes that the sender already has.
    pub have: Vec<Have>,
    /// The changes for the recipient to apply.
    pub changes: Vec<Change>,
}

impl Message {
    pub fn encode(self) -> Vec<u8> {
        let mut buf = vec![MESSAGE_TYPE_SYNC];

        encode_hashes(&mut buf, &self.heads);
        encode_hashes(&mut buf, &self.need);
        (self.have.len() as u32).encode_vec(&mut buf);
        for have in self.have {
            encode_hashes(&mut buf, &have.last_sync);
            have.bloom.to_bytes().encode_vec(&mut buf);
        }

        (self.changes.len() as u32).encode_vec(&mut buf);
        for mut change in self.changes {
            change.compress();
            change.raw_bytes().encode_vec(&mut buf);
        }

        buf
    }

    pub fn decode(bytes: &[u8]) -> Result<Message, decoding::Error> {
        let mut decoder = Decoder::new(Cow::Borrowed(bytes));

        let message_type = decoder.read::<u8>()?;
        if message_type != MESSAGE_TYPE_SYNC {
            return Err(decoding::Error::WrongType {
                expected_one_of: vec![MESSAGE_TYPE_SYNC],
                found: message_type,
            });
        }

        let heads = decode_hashes(&mut decoder)?;
        let need = decode_hashes(&mut decoder)?;
        let have_count = decoder.read::<u32>()?;
        let mut have = Vec::with_capacity(have_count as usize);
        for _ in 0..have_count {
            let last_sync = decode_hashes(&mut decoder)?;
            let bloom_bytes: Vec<u8> = decoder.read()?;
            let bloom = BloomFilter::try_from(bloom_bytes.as_slice())?;
            have.push(Have { last_sync, bloom });
        }

        let change_count = decoder.read::<u32>()?;
        let mut changes = Vec::with_capacity(change_count as usize);
        for _ in 0..change_count {
            let change = decoder.read()?;
            changes.push(Change::from_bytes(change)?);
        }

        Ok(Message {
            heads,
            need,
            have,
            changes,
        })
    }
}

fn encode_hashes(buf: &mut Vec<u8>, hashes: &[ChangeHash]) {
    debug_assert!(
        hashes.windows(2).all(|h| h[0] <= h[1]),
        "hashes were not sorted"
    );
    hashes.encode_vec(buf);
}

impl Encodable for &[ChangeHash] {
    fn encode<W: Write>(&self, buf: &mut W) -> io::Result<usize> {
        let head = self.len().encode(buf)?;
        let mut body = 0;
        for hash in self.iter() {
            buf.write_all(&hash.0)?;
            body += hash.0.len();
        }
        Ok(head + body)
    }
}

fn decode_hashes(decoder: &mut Decoder<'_>) -> Result<Vec<ChangeHash>, decoding::Error> {
    let length = decoder.read::<u32>()?;
    let mut hashes = Vec::with_capacity(length as usize);

    for _ in 0..length {
        let hash_bytes = decoder.read_bytes(HASH_SIZE)?;
        let hash = ChangeHash::try_from(hash_bytes).map_err(decoding::Error::BadChangeFormat)?;
        hashes.push(hash);
    }

    Ok(hashes)
}

fn advance_heads(
    my_old_heads: &HashSet<&ChangeHash>,
    my_new_heads: &HashSet<ChangeHash>,
    our_old_shared_heads: &[ChangeHash],
) -> Vec<ChangeHash> {
    let new_heads = my_new_heads
        .iter()
        .filter(|head| !my_old_heads.contains(head))
        .copied()
        .collect::<Vec<_>>();

    let common_heads = our_old_shared_heads
        .iter()
        .filter(|head| my_new_heads.contains(head))
        .copied()
        .collect::<Vec<_>>();

    let mut advanced_heads = HashSet::with_capacity(new_heads.len() + common_heads.len());
    for head in new_heads.into_iter().chain(common_heads) {
        advanced_heads.insert(head);
    }
    let mut advanced_heads = advanced_heads.into_iter().collect::<Vec<_>>();
    advanced_heads.sort();
    advanced_heads
}<|MERGE_RESOLUTION|>--- conflicted
+++ resolved
@@ -10,14 +10,9 @@
     io::Write,
 };
 
-<<<<<<< HEAD
-use crate::{ApplyOptions, OpObserver};
-=======
 use crate::{
-    decoding, decoding::Decoder, encoding::Encodable, types::HASH_SIZE, ApplyOptions, Automerge,
-    AutomergeError, Change, ChangeHash, OpObserver,
+    types::HASH_SIZE, ApplyOptions, OpObserver,
 };
->>>>>>> b1712cb0
 
 mod bloom;
 mod state;
@@ -106,7 +101,7 @@
         &mut self,
         sync_state: &mut State,
         message: Message,
-    ) -> Result<Vec<ExId>, AutomergeError> {
+    ) -> Result<(), AutomergeError> {
         self.receive_sync_message_with::<()>(sync_state, message, ApplyOptions::default())
     }
 
@@ -115,8 +110,7 @@
         sync_state: &mut State,
         message: Message,
         options: ApplyOptions<'a, Obs>,
-    ) -> Result<Vec<ExId>, AutomergeError> {
-        let mut result = vec![];
+    ) -> Result<(), AutomergeError> {
         let before_heads = self.get_heads();
 
         let Message {
@@ -128,7 +122,7 @@
 
         let changes_is_empty = message_changes.is_empty();
         if !changes_is_empty {
-            result = self.apply_changes_with(message_changes, options)?;
+            self.apply_changes_with(message_changes, options)?;
             sync_state.shared_heads = advance_heads(
                 &before_heads.iter().collect(),
                 &self.get_heads().into_iter().collect(),
@@ -169,7 +163,7 @@
         sync_state.their_heads = Some(message_heads);
         sync_state.their_need = Some(message_need);
 
-        Ok(result)
+        Ok(())
     }
 
     fn make_bloom_filter(&self, last_sync: Vec<ChangeHash>) -> Have {
