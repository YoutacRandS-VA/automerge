use crate::marks::MarkData;
use crate::op_set::{Op, OpSetData};
use crate::op_tree::{LastInsert, OpTreeNode};
use crate::query::{Index, QueryResult};
use crate::types::{Key, ListEncoding, OpId, OpType};
use crate::ObjType;
use fxhash::FxBuildHasher;
use std::collections::HashMap;

#[derive(Debug, Clone, Default, PartialEq)]
pub(crate) struct RichTextQueryState<'a> {
    map: HashMap<OpId, &'a MarkData, FxBuildHasher>,
    block: Option<OpId>,
}

impl<'a> RichTextQueryState<'a> {
    pub(crate) fn block(&self) -> Option<&OpId> {
        self.block.as_ref()
    }

    pub(crate) fn process(&mut self, op: Op<'a>) {
        match op.action() {
            OpType::MarkBegin(_, data) => {
                self.map.insert(*op.id(), data);
            }
            OpType::MarkEnd(_) => {
                self.map.remove(&op.id().prev());
            }
            OpType::Make(ObjType::Map) => {
                self.block = Some(*op.id());
            }
            _ => {}
        }
    }

    pub(crate) fn iter(&self) -> impl Iterator<Item = (&OpId, &&MarkData)> {
        self.map.iter()
    }

    pub(crate) fn insert(&mut self, op: OpId, data: &'a MarkData) {
        self.map.insert(op, data);
    }

    pub(crate) fn remove(&mut self, op: &OpId) {
        self.map.remove(op);
    }
}

#[derive(Debug, Clone, PartialEq)]
pub(crate) struct ListState {
    encoding: ListEncoding,
    last_seen: Option<Key>,
    last_width: usize,
    never_seen_puts: bool,
    target: usize,
    index: usize,
    pos: usize,
}

// There are two indexes being tracked in lists
// pos: this is the position in the opset.  A list of 100 items may have 1000 ops.  Each op has a position
// index: this is the logical index of the list of visible values.  Conflicted items will have the same index.
//        The index is affected by utf8/utf16 encoding for text, etc

impl ListState {
    pub(crate) fn new(encoding: ListEncoding, target: usize) -> Self {
        ListState {
            encoding,
            target,
            last_seen: None,
            last_width: 0,
            index: 0,
            pos: 0,
            never_seen_puts: true,
        }
    }

    pub(crate) fn was_last_seen(&self, key: Key) -> bool {
        self.last_seen == Some(key)
    }

    // lists that have never seen puts (only inserts and deletes)
    // can take advantage of a faster codepath
    pub(crate) fn check_if_node_is_clean(&mut self, index: &Index) {
        self.never_seen_puts &= index.has_never_seen_puts();
    }

    pub(crate) fn process_node<'a>(
        &mut self,
        node: &'a OpTreeNode,
        index: &'a Index,
        osd: &OpSetData,
        marks: Option<&mut RichTextQueryState<'a>>,
    ) -> QueryResult {
        if self.encoding == ListEncoding::List {
            self.process_list_node(node, index, osd, marks)
        } else if self.never_seen_puts {
            // text node is clean - use the indexes
            self.process_text_node(node, index, marks)
        } else {
            // text nodes are intended to only be interacted with splice()
            // meaning all ops are inserts or deleted inserts
            // the indexes are written with this assumption in mind
            // if conflicted put()'s with different character widths exist
            // we cannot trust the indexs and need to descend
            QueryResult::Descend
        }
    }

<<<<<<< HEAD
    fn process_marks<'a>(
        &mut self,
        node: &'a OpTreeNode,
        marks: Option<&mut RichTextQueryState<'a>>,
    ) {
=======
    fn process_marks<'a>(&mut self, index: &'a Index, marks: Option<&mut MarkMap<'a>>) {
>>>>>>> 63ce0b71
        if let Some(marks) = marks {
            for (id, data) in index.mark_begin.iter() {
                marks.insert(*id, data);
            }
            for id in index.mark_end.iter() {
                marks.remove(id);
            }
            if let Some(block) = &node.index.block {
                marks.block = Some(*block);
            }
        }
    }

    fn process_text_node<'a>(
        &mut self,
        node: &'a OpTreeNode,
<<<<<<< HEAD
        marks: Option<&mut RichTextQueryState<'a>>,
=======
        index: &'a Index,
        marks: Option<&mut MarkMap<'a>>,
>>>>>>> 63ce0b71
    ) -> QueryResult {
        let num_vis = index.visible_len(self.encoding);
        if self.index + num_vis >= self.target {
            return QueryResult::Descend;
        }
        self.index += num_vis;
        self.pos += node.len();
        self.process_marks(index, marks);
        QueryResult::Next
    }

    fn process_list_node<'a>(
        &mut self,
        node: &'a OpTreeNode,
        index: &'a Index,
        osd: &OpSetData,
        marks: Option<&mut RichTextQueryState<'a>>,
    ) -> QueryResult {
        let mut num_vis = index.visible.len();
        if let Some(last_seen) = self.last_seen {
            // the elemid `last_seen` is counted in this node's index
            // but since we've already seen it we dont want to count it again
            // as this is only for lists we can subtract 1
            if index.has_visible(&last_seen) {
                num_vis -= 1;
            }
        }

        if self.index + num_vis >= self.target {
            // if we've reached out target - decend
            return QueryResult::Descend;
        }

        self.index += num_vis;
        self.pos += node.len();

        // scenario 1: the last elemid is in the index - record it
        // scenario 2: the last elemid this node is not in the index
        // scenario 2a: and its different than the previous elemid - last_seen = None
        //              as there is no possability of visible elements spanning the
        //              node boundary
        // scenario 2b: it is the same as the previous last_seen - do nothing

        let last_elemid = node.last().as_op(osd).elemid_or_key();
        if index.has_visible(&last_elemid) {
            self.last_seen = Some(last_elemid);
        } else if self.last_seen.is_some() && Some(last_elemid) != self.last_seen {
            self.last_seen = None;
        }
        self.process_marks(index, marks);
        QueryResult::Next
    }

    pub(crate) fn process_op(&mut self, op: Op<'_>, current: Key, visible: bool) {
        if visible {
            if self.never_seen_puts {
                // clean sequnces are simple - only insert and deletes
                self.last_width = op.width(self.encoding);
                self.index += self.last_width;
            } else {
                let current_width = op.width(self.encoding);
                if self.last_seen != Some(current) {
                    // new value - progess
                    self.last_width = current_width;
                    self.index += self.last_width;
                    self.last_seen = Some(current);
                } else if current_width != self.last_width {
                    // width is always 1 for lists so this
                    // will only trigger if there are conflicting unicode characters
                    // of different lengths
                    self.index = self.index + current_width - self.last_width;
                    self.last_width = current_width;
                }
            }
        }
        self.pos += 1;
    }

    pub(crate) fn target(&self) -> usize {
        self.target
    }

    pub(crate) fn pos(&self) -> usize {
        self.pos
    }

    pub(crate) fn index(&self) -> usize {
        self.index
    }

    pub(crate) fn last_index(&self) -> usize {
        self.index - self.last_width
    }

    pub(crate) fn done(&self) -> bool {
        self.index >= self.target
    }

    pub(crate) fn seek(&mut self, last: &LastInsert) {
        self.last_width = last.width;
        self.index = last.index + last.width;
        self.pos = last.pos + 1;
    }
}<|MERGE_RESOLUTION|>--- conflicted
+++ resolved
@@ -107,15 +107,7 @@
         }
     }
 
-<<<<<<< HEAD
-    fn process_marks<'a>(
-        &mut self,
-        node: &'a OpTreeNode,
-        marks: Option<&mut RichTextQueryState<'a>>,
-    ) {
-=======
-    fn process_marks<'a>(&mut self, index: &'a Index, marks: Option<&mut MarkMap<'a>>) {
->>>>>>> 63ce0b71
+    fn process_marks<'a>(&mut self, index: &'a Index, marks: Option<&mut RichTextQueryState<'a>>) {
         if let Some(marks) = marks {
             for (id, data) in index.mark_begin.iter() {
                 marks.insert(*id, data);
@@ -123,7 +115,7 @@
             for id in index.mark_end.iter() {
                 marks.remove(id);
             }
-            if let Some(block) = &node.index.block {
+            if let Some(block) = &index.block {
                 marks.block = Some(*block);
             }
         }
@@ -132,12 +124,8 @@
     fn process_text_node<'a>(
         &mut self,
         node: &'a OpTreeNode,
-<<<<<<< HEAD
+        index: &'a Index,
         marks: Option<&mut RichTextQueryState<'a>>,
-=======
-        index: &'a Index,
-        marks: Option<&mut MarkMap<'a>>,
->>>>>>> 63ce0b71
     ) -> QueryResult {
         let num_vis = index.visible_len(self.encoding);
         if self.index + num_vis >= self.target {
