use crate::clock::Clock;
use crate::error::AutomergeError;
use crate::exid::ExId;
use crate::indexed_cache::IndexedCache;
use crate::iter::{Keys, ListRange, MapRange, TopOps};
use crate::op_tree::OpTreeIter;
use crate::op_tree::{
    self, FoundOpId, FoundOpWithPatchLog, FoundOpWithoutPatchLog, LastInsert, OpTree,
    OpTreeInternal, OpsFound,
};
use crate::parents::Parents;
use crate::patches::TextRep;
use crate::query::{ChangeVisibility, TreeQuery};
use crate::text_value::TextValue;
use crate::types::{
    self, ActorId, Export, Exportable, Key, ListEncoding, ObjId, ObjMeta, OpId, OpIds, OpType, Prop,
};
use crate::ObjType;
use fxhash::FxBuildHasher;
use std::borrow::Borrow;
use std::cmp::Ordering;
use std::collections::HashMap;
use std::ops::RangeBounds;

mod op;

pub(crate) use op::{Op, OpBuilder, OpDepIdx, OpDepRaw, OpIdx, OpRaw};

pub(crate) type OpSet = OpSetInternal;

#[derive(Debug, Copy, Clone)]
pub(crate) struct OpIdxRange {
    start: u32,
    end: u32,
}

impl OpIdxRange {
    pub(crate) fn len(&self) -> usize {
        (self.end - self.start) as usize
    }
}

#[derive(Debug, Clone)]
pub(crate) struct OpSetInternal {
    /// The map of objects to their type and ops.
    trees: HashMap<ObjId, OpTree, FxBuildHasher>,
    /// The number of operations in the opset.
    length: usize,
    /// Metadata about the operations in this opset.
    pub(crate) osd: OpSetData,
}

impl OpSetInternal {
    pub(crate) fn from_actors(actors: Vec<ActorId>) -> Self {
        let mut trees: HashMap<_, _, _> = Default::default();
        trees.insert(ObjId::root(), OpTree::new(ObjType::Map));
        OpSetInternal {
            trees,
            length: 0,
            osd: OpSetData::from_actors(actors),
        }
    }

    pub(crate) fn new() -> Self {
        let mut trees: HashMap<_, _, _> = Default::default();
        trees.insert(ObjId::root(), OpTree::new(ObjType::Map));
        OpSetInternal {
            trees,
            length: 0,
            osd: OpSetData {
                actors: IndexedCache::new(),
                props: IndexedCache::new(),
                ops: Vec::new(),
                op_deps: Vec::new(),
            },
        }
    }

    pub(crate) fn id_to_exid(&self, id: OpId) -> ExId {
        if id == types::ROOT {
            ExId::Root
        } else {
            ExId::Id(
                id.counter(),
                self.osd.actors.cache[id.actor()].clone(),
                id.actor(),
            )
        }
    }

    pub(crate) fn iter(&self) -> Iter<'_> {
        let mut objs: Vec<_> = self.trees.iter().map(|t| (t.0, t.1.objtype, t.1)).collect();
        objs.sort_by(|a, b| self.osd.lamport_cmp((a.0).0, (b.0).0));
        Iter {
            opset: self,
            trees: objs.into_iter(),
            current: None,
            osd: &self.osd,
        }
    }

    pub(crate) fn iter_obj(&self, obj: &ObjId) -> Option<OpTreeIter<'_>> {
        self.trees.get(obj).map(|t| t.iter())
    }

    /// Iterate over objects in the opset in causal order
    pub(crate) fn iter_objs(&self) -> impl Iterator<Item = (&ObjId, ObjType, OpIter<'_>)> + '_ {
        let mut objs: Vec<_> = self
            .trees
            .iter()
            .map(|t| {
                (
                    t.0,
                    t.1.objtype,
                    OpIter {
                        iter: t.1.iter(),
                        osd: &self.osd,
                    },
                )
            })
            .collect();
        objs.sort_by(|a, b| self.osd.lamport_cmp((a.0).0, (b.0).0));
        IterObjs {
            trees: objs.into_iter(),
        }
    }

    pub(crate) fn iter_ops(&self, obj: &ObjId) -> impl Iterator<Item = Op<'_>> {
        self.trees
            .get(obj)
            .map(|o| o.iter())
            .into_iter()
            .flatten()
            .map(|idx| idx.as_op(&self.osd))
    }

    pub(crate) fn parents(
        &self,
        obj: ObjId,
        text_rep: TextRep,
        clock: Option<Clock>,
    ) -> Parents<'_> {
        Parents {
            obj,
            ops: self,
            text_rep,
            clock,
        }
    }

    pub(crate) fn seek_idx(&self, idx: OpIdx, clock: Option<&Clock>) -> Option<FoundOpId<'_>> {
        let obj = idx.as_op(&self.osd).obj();
        let (_typ, encoding) = self.type_and_encoding(obj)?;
        self.trees
            .get(obj)
            .and_then(|tree| tree.internal.seek_idx(idx, encoding, clock, &self.osd))
    }

    pub(crate) fn seek_list_opid(
        &self,
        obj: &ObjId,
        id: OpId,
        encoding: ListEncoding,
        clock: Option<&Clock>,
    ) -> Option<FoundOpId<'_>> {
        self.trees
            .get(obj)
            .and_then(|tree| tree.internal.seek_list_opid(id, encoding, clock, &self.osd))
    }

<<<<<<< HEAD
    pub(crate) fn parent_obj_id(&self, obj: &ObjId) -> Option<ObjId> {
        self.trees.get(obj)?.parent
    }

    pub(crate) fn parent_object(
        &self,
        obj: &ObjId,
        text_rep: TextRep,
        clock: Option<&Clock>,
    ) -> Option<Parent> {
        let tree = self.trees.get(obj)?;
        let parent = tree.parent?;
        let typ = self.trees.get(&parent)?.objtype;
        let found = self.seek_opid(&parent, obj.0, text_rep.encoding(typ), clock)?;
        let prop = match found.op.elemid_or_key() {
            Key::Map(m) => self
                .osd
                .props
                .safe_get(m)
                .map(|s| Prop::Map(s.to_string()))?,
            Key::Seq(_) => Prop::Seq(found.index),
        };
        Some(Parent {
            obj: parent,
            typ,
            prop,
            visible: found.visible,
        })
=======
    pub(crate) fn parent_object(&self, obj: &ObjId, clock: Option<&Clock>) -> Option<Parent> {
        let idx = self.trees.get(obj)?.parent?;
        let found = self.seek_idx(idx, clock)?;
        let obj = *found.op.obj();
        let prop = found.op.map_prop().unwrap_or(Prop::Seq(found.index));
        let visible = found.visible;
        Some(Parent { obj, prop, visible })
>>>>>>> 63ce0b71
    }

    pub(crate) fn seek_ops_by_prop<'a>(
        &'a self,
        obj: &ObjId,
        prop: Prop,
        encoding: ListEncoding,
        clock: Option<&Clock>,
    ) -> OpsFound<'a> {
        self.trees
            .get(obj)
            .and_then(|tree| {
                tree.internal
                    .seek_ops_by_prop(&self.osd, prop, encoding, clock)
            })
            .unwrap_or_default()
    }

    pub(crate) fn op_iter<'a>(&'a self, obj: &ObjId) -> Option<OpIter<'a>> {
        self.trees.get(obj).map(|tree| OpIter {
            iter: tree.iter(),
            osd: &self.osd,
        })
    }

    pub(crate) fn top_ops<'a>(&'a self, obj: &ObjId, clock: Option<Clock>) -> TopOps<'a> {
        self.op_iter(obj)
            .map(|iter| TopOps::new(iter, clock))
            .unwrap_or_default()
    }

    pub(crate) fn find_op_with_patch_log<'a>(
        &'a self,
        obj: &ObjMeta,
        op: Op<'a>,
        pred: &OpIds,
    ) -> FoundOpWithPatchLog<'a> {
        if let Some(tree) = self.trees.get(&obj.id) {
            tree.internal
                .find_op_with_patch_log(op, pred, obj.encoding, &self.osd)
        } else {
            Default::default()
        }
    }

    pub(crate) fn find_op_without_patch_log(
        &self,
        obj: &ObjId,
        op: Op<'_>,
        pred: &OpIds,
    ) -> FoundOpWithoutPatchLog {
        if let Some(tree) = self.trees.get(obj) {
            tree.internal.find_op_without_patch_log(op, pred, &self.osd)
        } else {
            Default::default()
        }
    }

    pub(crate) fn search<'a, 'b: 'a, Q>(&'b self, obj: &ObjId, mut query: Q) -> Q
    where
        Q: TreeQuery<'a>,
    {
        if let Some(tree) = self.trees.get(obj) {
            if query.can_shortcut_search(tree, &self.osd) {
                query
            } else {
                tree.internal.search(query, &self.osd)
            }
        } else {
            query
        }
    }

<<<<<<< HEAD
    pub(crate) fn change_vis<F>(&mut self, obj: &ObjId, index: usize, f: F)
    where
        F: Fn(&mut OpBuilder),
    {
        if let Some(tree) = self.trees.get_mut(obj) {
            tree.last_insert = None;
            if let Some(idx) = tree.internal.get(index) {
                let op = self.osd.get_mut(idx);
                let old_vis = op.visible();
                f(op);
                let new_vis = op.visible();
                tree.internal.update(
                    index,
                    ChangeVisibility {
                        old_vis,
                        new_vis,
                        op: idx.as_op2(&self.osd),
                    },
                    &self.osd,
                )
            }
        }
    }

=======
>>>>>>> 63ce0b71
    /// Add `op` as a successor to each op at `op_indices` in `obj`
    pub(crate) fn add_succ(&mut self, obj: &ObjId, op_indices: &[usize], op: OpIdx) {
        if let Some(tree) = self.trees.get_mut(obj) {
            tree.last_insert = None;
            for i in op_indices {
                if let Some(idx) = tree.internal.get(*i) {
                    let old_vis = idx.as_op(&self.osd).visible();
                    self.osd.add_inc(idx, op);
                    self.osd.add_dep(idx, op);
                    let new_vis = idx.as_op(&self.osd).visible();
                    tree.internal.update(
                        *i,
                        ChangeVisibility {
                            old_vis,
                            new_vis,
                            op: idx.as_op(&self.osd),
                        },
                        &self.osd,
                    );
                }
            }
        }
    }

    pub(crate) fn remove_succ(&mut self, obj: &ObjId, index: usize, op: OpIdx) {
        if let Some(tree) = self.trees.get_mut(obj) {
            tree.last_insert = None;
            if let Some(idx) = tree.internal.get(index) {
                let old_vis = idx.as_op(&self.osd).visible();
                self.osd.remove_inc(idx, op);
                self.osd.remove_dep(idx, op);
                let new_vis = idx.as_op(&self.osd).visible();
                tree.internal.update(
                    index,
                    ChangeVisibility {
                        old_vis,
                        new_vis,
                        op: idx.as_op(&self.osd),
                    },
                );
            }
        }
    }

    pub(crate) fn remove(&mut self, obj: &ObjId, index: usize) {
        // this happens on rollback - be sure to go back to the old state
        let tree = self.trees.get_mut(obj).unwrap();
        self.length -= 1;
        tree.last_insert = None;
        let idx = tree.internal.remove(index, &self.osd);
        let op = idx.as_op(&self.osd);
        if let OpType::Make(_) = op.action() {
            self.trees.remove(&op.id().into());
        }
    }

    pub(crate) fn len(&self) -> usize {
        self.length
    }

    pub(crate) fn hint(&mut self, obj: &ObjId, index: usize, pos: usize, width: usize, key: Key) {
        if let Some(tree) = self.trees.get_mut(obj) {
            tree.last_insert = Some(LastInsert {
                index,
                pos,
                width,
                key,
            })
        }
    }

    pub(crate) fn load(&mut self, obj: ObjId, op: OpBuilder) -> OpIdx {
        self.osd.push(obj, op)
    }

    pub(crate) fn load_with_range(
        &mut self,
        obj: ObjId,
        op: OpBuilder,
        range: &mut OpIdxRange,
    ) -> OpIdx {
        let idx = self.osd.push(obj, op);
        range.end += 1;
        assert!(idx.get() >= range.start as usize && idx.get() < range.end as usize);
        idx
    }

    pub(crate) fn add_indexes(&mut self) {
        for (_, tree) in self.trees.iter_mut() {
            if tree.objtype.is_sequence() {
                tree.add_index(&self.osd)
            }
        }
    }

    #[tracing::instrument(skip(self, index))]
    pub(crate) fn insert(&mut self, index: usize, obj: &ObjId, idx: OpIdx) {
        let op = idx.as_op(&self.osd);
        if let OpType::Make(typ) = op.action() {
            self.trees.insert(
                op.id().into(),
                OpTree {
                    internal: OpTreeInternal::new(*typ),
                    objtype: *typ,
                    last_insert: None,
                    parent: Some(idx),
                },
            );
        }

        if let Some(tree) = self.trees.get_mut(obj) {
            tree.last_insert = None;
            tree.internal.insert(index, idx, &self.osd);
            self.length += 1;
        } else {
            tracing::warn!("attempting to insert op for unknown object");
        }
    }

    pub(crate) fn load_idx(&mut self, obj: &ObjId, idx: OpIdx) -> Result<(), AutomergeError> {
        let op = idx.as_op(&self.osd);
        if let OpType::Make(typ) = op.action() {
            self.trees.insert(
                op.id().into(),
                OpTree {
                    internal: OpTreeInternal::new(*typ),
                    objtype: *typ,
                    last_insert: None,
                    parent: Some(idx),
                },
            );
        }

        if let Some(tree) = self.trees.get_mut(obj) {
            tree.last_insert = None;
            tree.internal.insert(tree.len(), idx, &self.osd);
            self.length += 1;
            Ok(())
        } else {
            Err(AutomergeError::NotAnObject)
        }
    }

    pub(crate) fn object_type(&self, id: &ObjId) -> Option<ObjType> {
        self.trees.get(id).map(|tree| tree.objtype)
    }

    pub(crate) fn type_and_encoding(
        &self,
        id: &ObjId,
        text_rep: TextRep,
    ) -> Option<(ObjType, ListEncoding)> {
        let objtype = self.trees.get(id).map(|tree| tree.objtype)?;
        let encoding = text_rep.encoding(objtype);
        Some((objtype, encoding))
    }

    /// Return a graphviz representation of the opset.
    ///
    /// # Arguments
    ///
    /// * objects: An optional list of object IDs to display, if not specified all objects are
    ///            visualised
    #[cfg(feature = "optree-visualisation")]
    pub(crate) fn visualise(&self, objects: Option<Vec<ObjId>>) -> String {
        use std::borrow::Cow;
        let mut out = Vec::new();
        let trees = if let Some(objects) = objects {
            let mut filtered = self.trees.clone();
            filtered.retain(|k, _| objects.contains(k));
            Cow::Owned(filtered)
        } else {
            Cow::Borrowed(&self.trees)
        };
        let graph = super::visualisation::GraphVisualisation::construct(&trees, &self.osd);
        dot::render(&graph, &mut out).unwrap();
        String::from_utf8_lossy(&out[..]).to_string()
    }

    pub(crate) fn length(
        &self,
        obj: &ObjId,
        encoding: ListEncoding,
        clock: Option<Clock>,
    ) -> usize {
        if let Some(tree) = self.trees.get(obj) {
            match (&clock, tree.index(encoding)) {
                // no clock and a clean index? - use it
                (None, Some(index)) => index.visible_len(encoding),
                // do it the hard way - walk each op
                _ => self
                    .top_ops(obj, clock)
                    .fold(0, |acc, top| acc + top.op.width(encoding)),
            }
        } else {
            0
        }
    }

    pub(crate) fn text(&self, obj: &ObjId, clock: Option<Clock>) -> String {
        self.top_ops(obj, clock)
            .map(|top| top.op.as_str())
            .collect()
    }

    pub(crate) fn keys<'a>(&'a self, obj: &ObjId, clock: Option<Clock>) -> Keys<'a> {
        Keys {
            iter: Some((self.top_ops(obj, clock), self)),
        }
    }

    pub(crate) fn list_range<R: RangeBounds<usize>>(
        &self,
        obj: &ObjId,
        range: R,
        encoding: ListEncoding,
        clock: Option<Clock>,
    ) -> ListRange<'_, R> {
        ListRange::new(self.top_ops(obj, clock.clone()), encoding, range, clock)
    }
    pub(crate) fn map_range<R: RangeBounds<String>>(
        &self,
        obj: &ObjId,
        range: R,
        clock: Option<Clock>,
    ) -> MapRange<'_, R> {
        MapRange::new(self.top_ops(obj, clock.clone()), self, range, clock)
    }

    pub(crate) fn to_string<E: Exportable>(&self, id: E) -> String {
        match id.export() {
            Export::Id(id) => format!("{}@{}", id.counter(), &self.osd.actors[id.actor()]),
            Export::Prop(index) => self.osd.props[index].clone(),
            Export::Special(s) => s,
        }
    }
}

impl Default for OpSetInternal {
    fn default() -> Self {
        Self::new()
    }
}

impl<'a> IntoIterator for &'a OpSetInternal {
    type Item = (&'a ObjId, ObjType, Op<'a>);

    type IntoIter = Iter<'a>;

    fn into_iter(self) -> Self::IntoIter {
        self.iter()
    }
}

pub(crate) struct IterObjs<'a> {
    trees: std::vec::IntoIter<(&'a ObjId, ObjType, OpIter<'a>)>,
}

impl<'a> Iterator for IterObjs<'a> {
    type Item = (&'a ObjId, ObjType, OpIter<'a>);

    fn next(&mut self) -> Option<Self::Item> {
        self.trees.next()
        //            .map(|(id, typ, tree)| (id, typ, tree.iter()))
    }
}

#[derive(Clone)]
pub(crate) struct Iter<'a> {
    opset: &'a OpSet,
    trees: std::vec::IntoIter<(&'a ObjId, ObjType, &'a op_tree::OpTree)>,
    current: Option<(&'a ObjId, ObjType, OpTreeIter<'a>)>,
    osd: &'a OpSetData,
}

impl<'a> Iterator for Iter<'a> {
    type Item = (&'a ObjId, ObjType, Op<'a>);

    fn next(&mut self) -> Option<Self::Item> {
        if let Some((id, typ, tree)) = &mut self.current {
            if let Some(idx) = tree.next() {
                let next = idx.as_op(self.osd);
                return Some((id, *typ, next));
            }
        }

        loop {
            self.current = self.trees.next().map(|o| (o.0, o.1, o.2.iter()));
            if let Some((obj, typ, tree)) = &mut self.current {
                if let Some(idx) = tree.next() {
                    let next = idx.as_op(self.osd);
                    return Some((obj, *typ, next));
                }
            } else {
                return None;
            }
        }
    }
}

impl<'a> ExactSizeIterator for Iter<'a> {
    fn len(&self) -> usize {
        self.opset.len()
    }
}

#[derive(Clone, Debug)]
pub(crate) struct OpSetData {
    pub(crate) actors: IndexedCache<ActorId>,
    pub(crate) props: IndexedCache<String>,
    ops: Vec<OpRaw>,
    op_deps: Vec<OpDepRaw>,
}

impl Default for OpSetData {
    fn default() -> Self {
        Self {
            actors: IndexedCache::new(),
            props: IndexedCache::new(),
            ops: Vec::new(),
            op_deps: Vec::new(),
        }
    }
}

pub(crate) struct OpIter<'a> {
    iter: OpTreeIter<'a>,
    pub(crate) osd: &'a OpSetData,
}

impl<'a> Iterator for OpIter<'a> {
    type Item = Op<'a>;

    fn next(&mut self) -> Option<Self::Item> {
        self.iter.next().map(|idx| idx.as_op(self.osd))
    }

    fn nth(&mut self, n: usize) -> Option<Self::Item> {
        self.iter.nth(n).map(|idx| idx.as_op(self.osd))
    }
}

#[derive(Debug, Clone)]
pub(crate) struct ChangeOpIter<'a> {
    osd: &'a OpSetData,
    range: OpIdxRange,
    current: u32,
    current_back: u32,
}

impl<'a> ChangeOpIter<'a> {
    fn new(osd: &'a OpSetData, range: OpIdxRange) -> Self {
        Self {
            osd,
            current: range.start,
            current_back: range.end,
            range,
        }
    }
}

impl<'a> ExactSizeIterator for ChangeOpIter<'a> {
    fn len(&self) -> usize {
        (self.range.end - self.range.start) as usize
    }
}

impl<'a> Iterator for ChangeOpIter<'a> {
    type Item = Op<'a>;
    fn next(&mut self) -> Option<Self::Item> {
        assert!(self.current >= self.range.start);
        if self.current < self.current_back {
            let idx = OpIdx::new(self.current as usize);
            self.current += 1;
            Some(idx.as_op(self.osd))
        } else {
            None
        }
    }
}

impl<'a> DoubleEndedIterator for ChangeOpIter<'a> {
    fn next_back(&mut self) -> Option<Self::Item> {
        assert!(self.current_back <= self.range.end);
        if self.current_back > self.current {
            self.current_back -= 1;
            let idx = OpIdx::new(self.current_back as usize);
            Some(idx.as_op(self.osd))
        } else {
            None
        }
    }
}

impl OpSetData {
    pub(crate) fn start_range(&self) -> OpIdxRange {
        let len = self.ops.len() as u32;
        OpIdxRange {
            start: len,
            end: len,
        }
    }

    pub(crate) fn get_ops(&self, range: OpIdxRange) -> ChangeOpIter<'_> {
        ChangeOpIter::new(self, range)
    }

    pub(crate) fn add_inc(&mut self, old_op: OpIdx, new_op: OpIdx) {
        if let Some(n) = new_op.as_op(self).get_increment_value() {
            self.ops[old_op.get()].op.increment(n);
        }
    }

    pub(crate) fn remove_inc(&mut self, old_op: OpIdx, new_op: OpIdx) {
        if let Some(n) = new_op.as_op(self).get_increment_value() {
            self.ops[old_op.get()].op.increment(-n);
        }
    }

    pub(crate) fn add_pred(&mut self, pred: OpIdx, succ: OpIdx) {
        let succ_op = &mut self.ops[succ.get()].op;
        let inc = succ_op.get_increment_value();

        if let Some(n) = inc {
            self.ops[pred.get()].op.increment(n);
        }

        self.add_dep(pred, succ);
    }

    pub(crate) fn remove_dep(&mut self, pred: OpIdx, succ: OpIdx) {
        self.remove_succ(pred, succ);
        self.remove_pred(pred, succ);
    }

    fn remove_succ(&mut self, pred: OpIdx, succ: OpIdx) {
        let mut current_succ = self.ops[pred.get()].succ;
        let mut last_succ: Option<OpDepIdx> = None;
        while let Some(current) = current_succ {
            let next_succ = self.op_deps[current.get()].next_succ;
            if self.op_deps[current.get()].succ == succ {
                if let Some(last) = last_succ {
                    self.op_deps[last.get()].next_succ = next_succ;
                } else {
                    self.ops[pred.get()].succ = next_succ;
                }
                self.ops[pred.get()].succ_len -= 1;
                break;
            }
            last_succ = current_succ;
            current_succ = next_succ;
        }
    }
    fn remove_pred(&mut self, pred: OpIdx, succ: OpIdx) {
        let mut current_pred = self.ops[succ.get()].pred;
        let mut last_pred: Option<OpDepIdx> = None;
        while let Some(current) = current_pred {
            let next_pred = self.op_deps[current.get()].next_pred;
            if self.op_deps[current.get()].pred == pred {
                if let Some(last) = last_pred {
                    self.op_deps[last.get()].next_pred = next_pred;
                } else {
                    self.ops[succ.get()].pred = next_pred;
                }
                self.ops[succ.get()].pred_len -= 1;
                break;
            }
            last_pred = current_pred;
            current_pred = next_pred;
        }
    }

    pub(crate) fn add_dep(&mut self, pred: OpIdx, succ: OpIdx) {
        let op_dep_idx = OpDepIdx::new(self.op_deps.len());
        let mut op_dep = OpDepRaw::new(pred, succ);

        self.ops[pred.get()].succ_len += 1;
        self.ops[succ.get()].pred_len += 1;

        let mut last_succ = None;
        let mut next_succ = self.ops[pred.get()].succ;
        while let Some(next) = next_succ {
            let current = &self.op_deps[next.get()];
            if current.succ.as_op(self) > succ.as_op(self) {
                break;
            }
            last_succ = next_succ;
            next_succ = current.next_succ;
        }

        let mut last_pred = None;
        let mut next_pred = self.ops[succ.get()].pred;
        while let Some(next) = next_pred {
            let current = &self.op_deps[next.get()];
            if current.pred.as_op(self) > pred.as_op(self) {
                break;
            }
            last_pred = next_pred;
            next_pred = current.next_pred;
        }

        op_dep.next_succ = next_succ;
        op_dep.next_pred = next_pred;
        op_dep.last_succ = last_succ;
        op_dep.last_pred = last_pred;

        if let Some(last) = last_succ {
            self.op_deps[last.get()].next_succ = Some(op_dep_idx);
        } else {
            self.ops[pred.get()].succ = Some(op_dep_idx);
        }

        if let Some(last) = last_pred {
            self.op_deps[last.get()].next_pred = Some(op_dep_idx);
        } else {
            self.ops[succ.get()].pred = Some(op_dep_idx);
        }

        if let Some(next) = next_succ {
            self.op_deps[next.get()].last_succ = Some(op_dep_idx);
        }

        if let Some(next) = next_pred {
            self.op_deps[next.get()].last_pred = Some(op_dep_idx);
        }

        //log!("opdep idx={} op_dep={:?}", op_dep_idx.get(), op_dep);
        //log!("  idx={} pred={:?}", pred.get(), &self.ops[pred.get()]);
        //log!("  idx={} succ={:?}", succ.get(), &self.ops[succ.get()]);

        self.op_deps.push(op_dep);
    }

    pub(crate) fn push(&mut self, obj: ObjId, op: OpBuilder) -> OpIdx {
        let index = self.ops.len();
        //log!("push idx={:?} op={:?}", index, op);
        let width = TextValue::width(op.to_str()) as u32; // TODO faster
        self.ops.push(OpRaw {
            obj,
            width,
            op,
            pred_len: 0,
            succ_len: 0,
            pred: None,
            succ: None,
        });
        OpIdx::new(index)
    }

    pub(crate) fn from_actors(actors: Vec<ActorId>) -> Self {
        Self {
            props: IndexedCache::new(),
            actors: actors.into_iter().collect(),
            ops: Vec::new(),
            op_deps: Vec::new(),
        }
    }

    pub(crate) fn key_cmp(&self, left: &Key, right: &Key) -> Ordering {
        match (left, right) {
            (Key::Map(a), Key::Map(b)) => self.props[*a].cmp(&self.props[*b]),
            _ => panic!("can only compare map keys"),
        }
    }

    pub(crate) fn lamport_cmp<O: AsRef<OpId>>(&self, left: O, right: O) -> Ordering {
        left.as_ref()
            .lamport_cmp(right.as_ref(), &self.actors.cache)
    }

    pub(crate) fn sorted_opids<I: Iterator<Item = OpId>>(&self, opids: I) -> OpIds {
        OpIds::new(opids, |left, right| self.lamport_cmp(*left, *right))
    }

    /// If `opids` are in ascending lamport timestamp order with respect to the actor IDs in
    /// this `OpSetData` then this returns `Some(OpIds)`, otherwise returns `None`.
    pub(crate) fn try_sorted_opids(&self, opids: Vec<OpId>) -> Option<OpIds> {
        OpIds::new_if_sorted(opids, |a, b| self.lamport_cmp(*a, *b))
    }

    pub(crate) fn import_prop<S: Borrow<str>>(&mut self, key: S) -> usize {
        self.props.cache(key.borrow().to_string())
    }
}

#[derive(Debug, Clone, PartialEq)]
pub(crate) struct Parent {
    pub(crate) obj: ObjId,
    pub(crate) typ: ObjType,
    pub(crate) prop: Prop,
    pub(crate) visible: bool,
}

#[cfg(test)]
pub(crate) mod tests {
    use crate::{
        op_set::OpSet,
        op_tree::B,
        types::{Key, ObjId, ObjMeta, OpBuilder, OpId, OpIds, ROOT},
        ActorId, ScalarValue,
    };

    /// Create an optree in which the only visible ops are on the boundaries of the nodes,
    /// i.e. the visible elements are in the internal nodes. Like so
    ///
    /// ```notrust
    ///
    ///                      .----------------------.
    ///                      | id   |  key  |  succ |
    ///                      | B    |  "a"  |       |
    ///                      | 2B   |  "b"  |       |
    ///                      '----------------------'
    ///                           /      |      \
    ///  ;------------------------.      |       `------------------------------------.
    ///  | id     | op     | succ |      |       | id            | op     | succ      |
    ///  | 0      |set "a" |  1   |      |       | 2B + 1        |set "c" |  2B + 2   |
    ///  | 1      |set "a" |  2   |      |       | 2B + 2        |set "c" |  2B + 3   |
    ///  | 2      |set "a" |  3   |      |       ...
    ///  ...                             |       | 3B            |set "c" |           |
    ///  | B - 1  |set "a" |  B   |      |       '------------------------------------'
    ///  '--------'--------'------'      |
    ///                                  |
    ///                      .-----------------------------.
    ///                      | id         |  key  |  succ  |
    ///                      | B + 1      |  "b"  | B + 2  |
    ///                      | B + 2      |  "b"  | B + 3  |
    ///                      ....
    ///                      | B + (B - 1 |  "b"  |   2B   |
    ///                      '-----------------------------'
    /// ```
    ///
    /// The important point here is that the leaf nodes contain no visible ops for keys "a" and
    /// "b".
    ///
    /// # Returns
    ///
    /// The opset in question and an op which should be inserted at the next position after the
    /// internally visible ops.
    pub(crate) fn optree_with_only_internally_visible_ops() -> (OpSet, OpBuilder, OpIds) {
        let mut set = OpSet::new();
        let actor = set.osd.actors.cache(ActorId::random());
        let a = set.osd.props.cache("a".to_string());
        let b = set.osd.props.cache("b".to_string());
        let c = set.osd.props.cache("c".to_string());

        let mut counter = 0;
        let mut last_idx = None;
        // For each key insert `B` operations with the `pred` and `succ` setup such that the final
        // operation for each key is the only visible op.
        for key in [a, b, c] {
            for iteration in 0..B {
                // Generate a value to insert
                let keystr = set.osd.props.get(key);
                let val = keystr.repeat(iteration + 1);

                let op = OpBuilder {
                    id: OpId::new(counter, actor),
                    action: crate::OpType::Put(ScalarValue::Str(val.into())),
                    key: Key::Map(key),
                    insert: false,
                };
                let idx = set.load(ROOT.into(), op);
                if let Some(pred) = last_idx {
                    set.osd.add_dep(pred, idx);
                }
                set.insert(counter as usize, &ObjId::root(), idx);
                counter += 1;
                last_idx = Some(idx);
            }
            last_idx = None;
        }

        let pred = set
            .osd
            .sorted_opids(std::iter::once(OpId::new(B as u64 - 1, actor)));

        // Now try and create an op which inserts at the next index of 'a'
        let new_op = OpBuilder {
            id: OpId::new(counter, actor),
            action: crate::OpType::Put(ScalarValue::Str("test".into())),
            key: Key::Map(a),
            insert: false,
        };
        (set, new_op, pred)
    }

    #[test]
    fn seek_on_page_boundary() {
        let (mut set, new_op, pred) = optree_with_only_internally_visible_ops();

        let new_op = set.load(ROOT.into(), new_op).as_op(&set.osd);

        let q1 = set.find_op_without_patch_log(&ObjId::root(), new_op, &pred);
        let q2 = set.find_op_with_patch_log(&ObjMeta::root(), new_op, &pred);

        // we've inserted `B - 1` elements for "a", so the index should be `B`
        assert_eq!(q1.pos, B);
        assert_eq!(q2.pos, B);
    }
}<|MERGE_RESOLUTION|>--- conflicted
+++ resolved
@@ -148,9 +148,14 @@
         }
     }
 
-    pub(crate) fn seek_idx(&self, idx: OpIdx, clock: Option<&Clock>) -> Option<FoundOpId<'_>> {
+    pub(crate) fn seek_idx(
+        &self,
+        idx: OpIdx,
+        text_rep: TextRep,
+        clock: Option<&Clock>,
+    ) -> Option<FoundOpId<'_>> {
         let obj = idx.as_op(&self.osd).obj();
-        let (_typ, encoding) = self.type_and_encoding(obj)?;
+        let (_typ, encoding) = self.type_and_encoding(obj, text_rep)?;
         self.trees
             .get(obj)
             .and_then(|tree| tree.internal.seek_idx(idx, encoding, clock, &self.osd))
@@ -168,44 +173,25 @@
             .and_then(|tree| tree.internal.seek_list_opid(id, encoding, clock, &self.osd))
     }
 
-<<<<<<< HEAD
-    pub(crate) fn parent_obj_id(&self, obj: &ObjId) -> Option<ObjId> {
-        self.trees.get(obj)?.parent
-    }
-
     pub(crate) fn parent_object(
         &self,
         obj: &ObjId,
         text_rep: TextRep,
         clock: Option<&Clock>,
     ) -> Option<Parent> {
-        let tree = self.trees.get(obj)?;
-        let parent = tree.parent?;
-        let typ = self.trees.get(&parent)?.objtype;
-        let found = self.seek_opid(&parent, obj.0, text_rep.encoding(typ), clock)?;
-        let prop = match found.op.elemid_or_key() {
-            Key::Map(m) => self
-                .osd
-                .props
-                .safe_get(m)
-                .map(|s| Prop::Map(s.to_string()))?,
-            Key::Seq(_) => Prop::Seq(found.index),
-        };
-        Some(Parent {
-            obj: parent,
-            typ,
-            prop,
-            visible: found.visible,
-        })
-=======
-    pub(crate) fn parent_object(&self, obj: &ObjId, clock: Option<&Clock>) -> Option<Parent> {
         let idx = self.trees.get(obj)?.parent?;
-        let found = self.seek_idx(idx, clock)?;
+        let found = self.seek_idx(idx, text_rep, clock)?;
         let obj = *found.op.obj();
+        let (typ, encoding) = self.type_and_encoding(&obj, text_rep)?;
         let prop = found.op.map_prop().unwrap_or(Prop::Seq(found.index));
         let visible = found.visible;
-        Some(Parent { obj, prop, visible })
->>>>>>> 63ce0b71
+        Some(Parent {
+            obj,
+            prop,
+            visible,
+            typ,
+            encoding,
+        })
     }
 
     pub(crate) fn seek_ops_by_prop<'a>(
@@ -279,33 +265,6 @@
         }
     }
 
-<<<<<<< HEAD
-    pub(crate) fn change_vis<F>(&mut self, obj: &ObjId, index: usize, f: F)
-    where
-        F: Fn(&mut OpBuilder),
-    {
-        if let Some(tree) = self.trees.get_mut(obj) {
-            tree.last_insert = None;
-            if let Some(idx) = tree.internal.get(index) {
-                let op = self.osd.get_mut(idx);
-                let old_vis = op.visible();
-                f(op);
-                let new_vis = op.visible();
-                tree.internal.update(
-                    index,
-                    ChangeVisibility {
-                        old_vis,
-                        new_vis,
-                        op: idx.as_op2(&self.osd),
-                    },
-                    &self.osd,
-                )
-            }
-        }
-    }
-
-=======
->>>>>>> 63ce0b71
     /// Add `op` as a successor to each op at `op_indices` in `obj`
     pub(crate) fn add_succ(&mut self, obj: &ObjId, op_indices: &[usize], op: OpIdx) {
         if let Some(tree) = self.trees.get_mut(obj) {
@@ -345,6 +304,7 @@
                         new_vis,
                         op: idx.as_op(&self.osd),
                     },
+                    &self.osd,
                 );
             }
         }
@@ -897,6 +857,7 @@
     pub(crate) typ: ObjType,
     pub(crate) prop: Prop,
     pub(crate) visible: bool,
+    pub(crate) encoding: ListEncoding,
 }
 
 #[cfg(test)]
