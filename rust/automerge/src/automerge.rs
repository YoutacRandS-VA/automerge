--- conflicted
+++ resolved
@@ -1238,15 +1238,9 @@
         let op = idx.as_op(&self.ops.osd);
 
         let (pos, succ) = if patch_log.is_active() {
-<<<<<<< HEAD
             let obj = self.get_obj_meta(*obj, patch_log.text_rep())?;
-            let found = self.ops.find_op_with_patch_log(&obj, op);
-            found.log_patches(&obj, op, self, patch_log);
-=======
-            let obj = self.get_obj_meta(*obj)?;
             let found = self.ops.find_op_with_patch_log(&obj, op, pred);
             found.log_patches(&obj, op, pred, self, patch_log);
->>>>>>> 63ce0b71
             (found.pos, found.succ)
         } else {
             let found = self.ops.find_op_without_patch_log(obj, op, pred);
@@ -1505,11 +1499,7 @@
         let opid = self.cursor_to_opid(cursor, clock.as_ref())?;
         let found = self
             .ops
-<<<<<<< HEAD
-            .seek_opid(&obj.id, opid, obj.encoding, clock.as_ref())
-=======
-            .seek_list_opid(&obj.id, opid, clock.as_ref())
->>>>>>> 63ce0b71
+            .seek_list_opid(&obj.id, opid, obj.encoding, clock.as_ref())
             .ok_or_else(|| AutomergeError::InvalidCursor(cursor.clone()))?;
         Ok(found.index)
     }
@@ -1600,13 +1590,12 @@
                             let prop = match *op.key() {
                                 Key::Map(prop) => Prop::Map(self.ops.osd.props.get(prop).clone()),
                                 Key::Seq(_) => {
-                                    let Some(found) =
-<<<<<<< HEAD
-                                        self.ops.seek_opid(obj_id, *op.id(), obj.encoding, None)
-=======
-                                        self.ops.seek_list_opid(obj_id, *op.id(), None)
->>>>>>> 63ce0b71
-                                    else {
+                                    let Some(found) = self.ops.seek_list_opid(
+                                        obj_id,
+                                        *op.id(),
+                                        obj.encoding,
+                                        None,
+                                    ) else {
                                         continue;
                                     };
                                     Prop::Seq(found.index)
