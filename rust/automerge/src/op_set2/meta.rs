use crate::columnar::encoding::leb128::{lebsize, ulebsize};

use super::{
<<<<<<< HEAD
    ColExport, ColumnCursor, Encoder, PackError, Packable, RleCursor, RleState, Run, Slab,
    SlabWriter, WriteOp,
=======
    types::ScalarValue, ColExport, ColumnCursor, Encoder, MaybePackable, PackError, Packable,
    RleCursor, RleState, Run, Slab, WritableSlab,
>>>>>>> 5eb4be85
};

#[derive(Debug)]
pub(crate) enum ValueType {
    Null,
    False,
    True,
    Uleb,
    Leb,
    Float,
    String,
    Bytes,
    Counter,
    Timestamp,
    Unknown(u8),
}

#[derive(Copy, Clone, Debug, PartialEq)]
pub(crate) struct ValueMeta(u64);

impl ValueMeta {
    pub(crate) fn type_code(&self) -> ValueType {
        let low_byte = (self.0 as u8) & 0b00001111;
        match low_byte {
            0 => ValueType::Null,
            1 => ValueType::False,
            2 => ValueType::True,
            3 => ValueType::Uleb,
            4 => ValueType::Leb,
            5 => ValueType::Float,
            6 => ValueType::String,
            7 => ValueType::Bytes,
            8 => ValueType::Counter,
            9 => ValueType::Timestamp,
            other => ValueType::Unknown(other),
        }
    }

    pub(crate) fn length(&self) -> usize {
        (self.0 >> 4) as usize
    }
}

impl From<u64> for ValueMeta {
    fn from(raw: u64) -> Self {
        ValueMeta(raw)
    }
}

<<<<<<< HEAD
impl<'a> Into<WriteOp<'a>> for ValueMeta {
    fn into(self) -> WriteOp<'static> {
        WriteOp::UInt(self.0)
=======
impl From<&crate::ScalarValue> for ValueMeta {
    fn from(p: &crate::ScalarValue) -> Self {
        match p {
            crate::ScalarValue::Uint(i) => Self((ulebsize(*i) << 4) | 3),
            crate::ScalarValue::Int(i) => Self((lebsize(*i) << 4) | 4),
            crate::ScalarValue::Null => Self(0),
            crate::ScalarValue::Boolean(b) => Self(match b {
                false => 1,
                true => 2,
            }),
            crate::ScalarValue::Timestamp(i) => Self((lebsize(*i) << 4) | 9),
            crate::ScalarValue::F64(_) => Self((8 << 4) | 5),
            crate::ScalarValue::Counter(i) => Self((lebsize(i.start) << 4) | 8),
            crate::ScalarValue::Str(s) => Self(((s.as_bytes().len() as u64) << 4) | 6),
            crate::ScalarValue::Bytes(b) => Self(((b.len() as u64) << 4) | 7),
            crate::ScalarValue::Unknown { type_code, bytes } => {
                Self(((bytes.len() as u64) << 4) | (*type_code as u64))
            }
        }
    }
}

impl<'a> From<&'a ScalarValue<'a>> for ValueMeta {
    fn from(p: &'a ScalarValue<'a>) -> Self {
        match p {
            ScalarValue::Uint(i) => Self((ulebsize(*i) << 4) | 3),
            ScalarValue::Int(i) => Self((lebsize(*i) << 4) | 4),
            ScalarValue::Null => Self(0),
            ScalarValue::Boolean(b) => Self(match b {
                false => 1,
                true => 2,
            }),
            ScalarValue::Timestamp(i) => Self((lebsize(*i) << 4) | 9),
            ScalarValue::F64(_) => Self((8 << 4) | 5),
            ScalarValue::Counter(i) => Self((lebsize(*i) << 4) | 8),
            ScalarValue::Str(s) => Self(((s.as_bytes().len() as u64) << 4) | 6),
            ScalarValue::Bytes(b) => Self(((b.len() as u64) << 4) | 7),
            ScalarValue::Unknown { type_code, bytes } => {
                Self(((bytes.len() as u64) << 4) | (*type_code as u64))
            }
        }
>>>>>>> 5eb4be85
    }
}

impl Packable for ValueMeta {
    type Unpacked<'a> = ValueMeta;
    type Owned = ValueMeta;

    fn write<'a>(item: ValueMeta) -> WriteOp<'a> {
        WriteOp::UInt(item.0)
    }

    fn width<'a>(item: ValueMeta) -> usize {
        u64::width(item.0)
    }

    fn own<'a>(item: ValueMeta) -> ValueMeta {
        item
    }

    fn unpack<'a>(mut buff: &'a [u8]) -> Result<(usize, Self::Unpacked<'a>), PackError> {
        let start_len = buff.len();
        let val = leb128::read::unsigned(&mut buff)?;
        Ok((start_len - buff.len(), ValueMeta(val)))
    }

    fn pack(buff: &mut Vec<u8>, element: &ValueMeta) -> Result<usize, PackError> {
        let len = leb128::write::unsigned(buff, element.0).unwrap();
        Ok(len)
    }
}

impl MaybePackable<ValueMeta> for ValueMeta {
    fn maybe_packable(&self) -> Option<ValueMeta> {
        Some(*self)
    }
}

type SubCursor = RleCursor<{ usize::MAX }, ValueMeta>;

#[derive(Debug, Default, Clone, Copy)]
pub(crate) struct MetaCursor {
    sum: usize,
    rle: SubCursor,
}

impl ColumnCursor for MetaCursor {
    type Item = ValueMeta;
    type State<'a> = RleState<'a, ValueMeta>;
    type PostState<'a> = Option<Run<'a, ValueMeta>>;
    type Export = Option<ValueMeta>;

    fn finish<'a>(
        slab: &'a Slab,
        out: &mut SlabWriter<'a>,
        state: Self::State<'a>,
        post: Self::PostState<'a>,
        cursor: Self,
    ) {
        SubCursor::finish(slab, out, state, post, cursor.rle)
    }

    fn flush_state<'a>(out: &mut SlabWriter<'a>, state: Self::State<'a>) {
        SubCursor::flush_state(out, state)
    }

    fn copy_between<'a>(
        slab: &'a Slab,
        out: &mut SlabWriter<'a>,
        c0: Self,
        c1: Self,
        run: Run<'a, ValueMeta>,
        size: usize,
    ) -> Self::State<'a> {
        SubCursor::copy_between(slab, out, c0.rle, c1.rle, run, size)
    }

    fn append_chunk<'a>(
        state: &mut Self::State<'a>,
        slab: &mut SlabWriter<'a>,
        run: Run<'a, ValueMeta>,
    ) {
        SubCursor::append_chunk(state, slab, run)
    }

    fn encode<'a>(index: usize, slab: &'a Slab) -> Encoder<'a, Self> {
        let (run, cursor) = Self::seek(index, slab.as_ref());

        let last_run_count = run.as_ref().map(|r| r.count).unwrap_or(0);

        let (state, post) = SubCursor::encode_inner(&cursor.rle, run, index, slab);

        let current = cursor.rle.start_copy(slab, last_run_count);

        Encoder {
            slab,
            current,
            post,
            state,
            cursor,
        }
    }

    fn export_item(item: Option<ValueMeta>) -> Option<ValueMeta> {
        item
    }

    fn export(data: &[u8]) -> Vec<ColExport<ValueMeta>> {
        SubCursor::export(data)
    }

    fn try_next<'a>(
        &self,
        slab: &'a [u8],
    ) -> Result<Option<(Run<'a, ValueMeta>, Self)>, PackError> {
        match self.rle.try_next(slab)? {
            Some((
                Run {
                    count,
                    value: Some(value),
                },
                rle,
            )) => {
                let sum = self.sum + count * value.length();
                Ok(Some((
                    Run {
                        count,
                        value: Some(value),
                    },
                    Self { sum, rle },
                )))
            }
            Some((Run { count, value }, rle)) => {
                Ok(Some((Run { count, value }, Self { sum: self.sum, rle })))
            }
            _ => Ok(None),
        }
    }

    fn index(&self) -> usize {
        self.rle.index()
    }
}<|MERGE_RESOLUTION|>--- conflicted
+++ resolved
@@ -1,13 +1,8 @@
 use crate::columnar::encoding::leb128::{lebsize, ulebsize};
 
 use super::{
-<<<<<<< HEAD
-    ColExport, ColumnCursor, Encoder, PackError, Packable, RleCursor, RleState, Run, Slab,
-    SlabWriter, WriteOp,
-=======
     types::ScalarValue, ColExport, ColumnCursor, Encoder, MaybePackable, PackError, Packable,
-    RleCursor, RleState, Run, Slab, WritableSlab,
->>>>>>> 5eb4be85
+    RleCursor, RleState, Run, Slab, SlabWriter, WriteOp,
 };
 
 #[derive(Debug)]
@@ -57,11 +52,12 @@
     }
 }
 
-<<<<<<< HEAD
 impl<'a> Into<WriteOp<'a>> for ValueMeta {
     fn into(self) -> WriteOp<'static> {
         WriteOp::UInt(self.0)
-=======
+    }
+}
+
 impl From<&crate::ScalarValue> for ValueMeta {
     fn from(p: &crate::ScalarValue) -> Self {
         match p {
@@ -103,7 +99,6 @@
                 Self(((bytes.len() as u64) << 4) | (*type_code as u64))
             }
         }
->>>>>>> 5eb4be85
     }
 }
 
