use crate::storage::{ColumnSpec, ColumnType};

use super::rle::{ActionCursor, ActorCursor};
use super::{
    BooleanCursor, DeltaCursor, GroupCursor, IntCursor, MaybePackable, MetaCursor, PackError,
    Packable, RawCursor, RleState, Slab, SlabIter, SlabWriter, StrCursor,
};

use std::fmt::Debug;
use std::marker::PhantomData;
use std::ops::Range;
use std::sync::Arc;

#[derive(Debug, Copy)]
<<<<<<< HEAD
pub(crate) struct Run<'a, P: Packable + ?Sized> {
=======
pub(crate) struct Run<'a, T: Packable + ?Sized> {
>>>>>>> 5eb4be85
    pub(crate) count: usize,
    pub(crate) value: Option<P::Unpacked<'a>>,
}

impl<'a, P: Packable + ?Sized> Clone for Run<'a, P> {
    fn clone(&self) -> Self {
        Self {
            count: self.count,
            value: self.value,
        }
    }
}

impl<'a, T: Packable + ?Sized> std::clone::Clone for Run<'a, T> {
    fn clone(&self) -> Self {
        Run {
            count: self.count,
            value: self.value,
        }
    }
}

impl<'a, T: Packable + ?Sized> From<Run<'a, T>> for RleState<'a, T> {
    fn from(r: Run<'a, T>) -> Self {
        if r.count == 1 {
            RleState::LoneValue(r.value)
        } else {
            RleState::Run {
                count: r.count,
                value: r.value,
            }
        }
    }
}

impl<'a> Run<'a, i64> {
    pub(crate) fn delta(&self) -> i64 {
        self.count as i64 * self.value.unwrap_or(0)
    }
}

impl<'a> Run<'a, u64> {
    fn sum(&self) -> u64 {
        self.count as u64 * self.value.unwrap_or(0)
    }
}

impl<'a, T: Packable + ?Sized> Run<'a, T> {
    pub(crate) fn new(count: usize, value: Option<T::Unpacked<'a>>) -> Self {
        Run { count, value }
    }

    pub(crate) fn plus(mut self, num: usize) -> Self {
        self.count += num;
        self
    }
}

#[derive(Debug)]
pub(crate) struct Encoder<'a, C: ColumnCursor> {
    pub(crate) slab: &'a Slab,
    pub(crate) state: C::State<'a>,
    pub(crate) current: SlabWriter<'a>,
    pub(crate) post: C::PostState<'a>,
    pub(crate) cursor: C,
}

impl<'a, C: ColumnCursor> Encoder<'a, C> {
    pub(crate) fn append(&mut self, v: Option<<C::Item as Packable>::Unpacked<'a>>) {
        C::append(&mut self.state, &mut self.current, v);
    }

    pub(crate) fn finish(mut self) -> Vec<Slab> {
        C::finish(
            &self.slab,
            &mut self.current,
            self.state,
            self.post,
            self.cursor,
        );
        self.current.finish()
    }
}

pub(crate) enum RunStep {
    Skip,
    Process,
}

pub(crate) trait Seek<T: Packable + ?Sized> {
    type Output;
    fn process_run<'a, 'b>(&mut self, r: &'b Run<'a, T>) -> RunStep;
    fn process_element<'a>(&mut self, e: Option<T::Unpacked<'a>>);
    fn done<'a>(&self) -> bool;
    fn finish(self) -> Self::Output;
}

#[derive(Debug, Default, Clone)]
pub(crate) struct ColumnData<C: ColumnCursor> {
    len: usize,
    slabs: Vec<Slab>,
    _phantom: PhantomData<C>,
}

impl<C: ColumnCursor> ColumnData<C> {
    pub(crate) fn write(&self, out: &mut Vec<u8>) -> Range<usize> {
        let start = out.len();
        let mut state = C::State::default();
        let mut writer = SlabWriter::new(usize::MAX);
        for s in &self.slabs {
            state = C::write(&mut writer, s, state);
        }
        C::write_finish(out, writer, state);
        let end = out.len();
        start..end
    }

    pub(crate) fn raw_reader<'a>(&'a self) -> RawReader<'a> {
        RawReader {
            slabs: self.slabs.iter(),
            current: None,
        }
    }
}

#[derive(Debug)]
pub(crate) struct ColumnDataIter<'a, C: ColumnCursor> {
    slabs: std::slice::Iter<'a, Slab>,
    iter: Option<SlabIter<'a, C>>,
}

impl<'a, C: ColumnCursor> Clone for ColumnDataIter<'a, C>
{
    fn clone(&self) -> Self {
        ColumnDataIter {
            slabs: self.slabs.clone(),
            iter: self.iter.clone(),
        }
    }
}

impl<'a, C: ColumnCursor> ColumnDataIter<'a, C> {
    pub(crate) fn empty() -> Self {
        ColumnDataIter {
            slabs: [].iter(),
            iter: None,
        }
    }

    pub(crate) fn advance_by(&mut self, amount: usize) {
        struct SeekBy<T: ?Sized> {
            amount_left: usize,
            _phantom: PhantomData<T>,
        }

        impl<T: Packable + ?Sized> Seek<T> for SeekBy<T> {
            type Output = ();
            fn process_run<'a>(&mut self, r: &Run<'a, T>) -> RunStep {
                if r.count < self.amount_left {
                    self.amount_left -= r.count;
                    RunStep::Skip
                } else {
                    RunStep::Process
                }
            }
            fn process_element<'a>(&mut self, _e: Option<<T as Packable>::Unpacked<'a>>) {
                if self.amount_left > 0 {
                    self.amount_left -= 1;
                }
            }
            fn done<'a>(&self) -> bool {
                self.amount_left == 0
            }
            fn finish(self) -> Self::Output {
                ()
            }
        }

        self.seek_to(SeekBy {
            amount_left: amount + 1,
            _phantom: PhantomData,
        });
    }

    pub(crate) fn seek_to_value<'b, V: for<'c> PartialEq<<C::Item as Packable>::Unpacked<'c>>>(
        &mut self,
        value: V,
    ) -> usize
    where
        C::Item: Sized,
    {
        struct SeekValue<T, V> {
            target: V,
            advanced_by: usize,
            found: bool,
            _phantom: PhantomData<T>,
        }

        impl<T, V> Seek<T> for SeekValue<T, V>
        where
            T: Packable,
            V: for<'a> PartialEq<T::Unpacked<'a>>,
        {
            type Output = usize;
            fn process_run<'b, 'c>(&mut self, r: &'c Run<'b, T>) -> RunStep {
                if let Some(c) = r.value {
                    if self.target == c {
                        return RunStep::Process
                    }
                }
                self.advanced_by += r.count;
                RunStep::Skip
            }
            fn process_element<'b>(&mut self, e: Option<<T as Packable>::Unpacked<'b>>) {
                if let Some(e) = e {
                    if self.target == e {
                        self.found = true;
                        return;
                    }
                }
                self.advanced_by += 1;
            }
            fn done<'b>(&self) -> bool {
                self.found
            }
            fn finish(self) -> Self::Output {
                self.advanced_by
            }
        }

        self.seek_to(SeekValue {
            target: value,
            found: false,
            advanced_by: 0,
            _phantom: PhantomData,
        })
    }

    pub(crate) fn seek_to<S: Seek<C::Item>>(&mut self, mut seek: S) -> S::Output {
        loop {
            if let Some(iter) = &mut self.iter {
                if iter.seek(&mut seek) {
                    return seek.finish();
                } else {
                    self.iter = self.slabs.next().map(|s| s.iter());
                }
            } else {
                if let Some(slab) = self.slabs.next() {
                    self.iter = Some(slab.iter());
                } else {
                    return seek.finish();
                }
            }
        }
    }
}

impl<'a, C: ColumnCursor> Iterator for ColumnDataIter<'a, C> {
    type Item = Option<<C::Item as Packable>::Unpacked<'a>>;

    fn next(&mut self) -> Option<Self::Item> {
        if self.iter.is_none() {
            if let Some(slab) = self.slabs.next() {
                self.iter = Some(slab.iter());
            }
        }
        if let Some(iter) = &mut self.iter {
            if let Some(item) = iter.next() {
                Some(item)
            } else {
                self.iter = None;
                self.next()
            }
        } else {
            None
        }
    }
}

impl<C: ColumnCursor> ColumnData<C> {
    pub(crate) fn to_vec<'a>(&'a self) -> Vec<C::Export> {
        self.iter().map(|i| C::export_item(i)).collect()
    }

    pub(crate) fn iter<'a>(&'a self) -> ColumnDataIter<'a, C> {
        ColumnDataIter::<C> {
            slabs: self.slabs.iter(),
            iter: None,
        }
    }

    pub(crate) fn new() -> Self {
        ColumnData {
            len: 0,
            slabs: vec![Slab::default()],
            _phantom: PhantomData,
        }
    }

    pub(crate) fn export(&self) -> Vec<Vec<ColExport<C::Item>>> {
        self.slabs.iter().map(|s| C::export(s.as_ref())).collect()
    }

    pub(crate) fn splice<E>(&mut self, mut index: usize, values: Vec<E>)
    where
        E: MaybePackable<C::Item> + Debug,
    {
        assert!(index <= self.len);
        for (i, slab) in self.slabs.iter_mut().enumerate() {
            if slab.len() < index {
                index -= slab.len();
            } else {
                self.len += values.len();
                match C::splice(slab, index, values) {
                    SpliceResult::Done => (),
                    SpliceResult::Add(slabs) => {
                        let j = i + 1;
                        self.slabs.splice(j..j, slabs);
                    }
                    SpliceResult::Replace(slabs) => {
                        let j = i + 1;
                        self.slabs.splice(i..j, slabs);
                    }
                }
                break;
            }
        }
    }

    pub(crate) fn external(data: Arc<Vec<u8>>, range: Range<usize>) -> Result<Self, PackError> {
        let slab = Slab::external::<C>(data, range)?;
        let len = 0;
        Ok(ColumnData {
            len,
            slabs: vec![slab],
            _phantom: PhantomData,
        })
    }

    pub(crate) fn len(&self) -> usize {
        self.len
    }
}

#[derive(Debug, Clone, PartialEq)]
pub(crate) enum ColExport<P: Packable + ?Sized> {
    LitRun(Vec<P::Owned>),
    Run(usize, P::Owned),
    Null(usize),
}

impl<P: Packable + ?Sized> ColExport<P> {
    pub(crate) fn litrun(items: Vec<P::Unpacked<'_>>) -> Self {
        Self::LitRun(items.into_iter().map(|i| P::own(i)).collect())
    }
    pub(crate) fn run(count: usize, item: P::Unpacked<'_>) -> Self {
        Self::Run(count, P::own(item))
    }
}

pub(crate) trait ColumnCursor: Debug + Default + Copy {
    type Item: Packable + ?Sized;
    type State<'a>: Default;
    type PostState<'a>;
    type Export: Debug + PartialEq + Clone;

    //fn write<'a>(writer: &mut SlabWriter<'a>, slab: &'a Slab, state: Self::State<'a>) -> Self::State<'a>;
    fn write<'a>(
        writer: &mut SlabWriter<'a>,
        slab: &'a Slab,
        mut state: Self::State<'a>,
    ) -> Self::State<'a> {
        let mut size = slab.len();

        if slab.len() == 0 {
            return state;
        }

        let (run0, c0) = Self::seek(1, slab.as_ref());
        let run0 = run0.unwrap();
        size -= run0.count;
        Self::append_chunk(&mut state, writer, run0);
        if size == 0 {
            return state;
        }

        let (run1, c1) = Self::seek(slab.len(), slab.as_ref());
        let run1 = run1.unwrap();
        size -= run1.count;
        if size == 0 {
            Self::append_chunk(&mut state, writer, run1);
            return state;
        }
        Self::flush_state(writer, state);

        Self::copy_between(slab, writer, c0, c1, run1.clone(), size)
    }

    fn write_finish<'a>(out: &mut Vec<u8>, mut writer: SlabWriter<'a>, state: Self::State<'a>) {
        Self::flush_state(&mut writer, state);
        writer.write(out);
    }

    fn pop<'a>(
        &self,
        mut run: Run<'a, Self::Item>,
    ) -> (
        Option<<Self::Item as Packable>::Unpacked<'a>>,
        Option<Run<'a, Self::Item>>,
    ) {
        let value = run.value;
        run.count -= 1;
        if run.count > 0 {
            (value, Some(run))
        } else {
            (value, None)
        }
    }

    fn finish<'a>(
        slab: &'a Slab,
        out: &mut SlabWriter<'a>,
        state: Self::State<'a>,
        post: Self::PostState<'a>,
        cursor: Self,
    );

    fn append<'a>(
        state: &mut Self::State<'a>,
        out: &mut SlabWriter<'a>,
        value: Option<<Self::Item as Packable>::Unpacked<'a>>,
    ) {
        Self::append_chunk(state, out, Run { count: 1, value })
    }

    fn append_chunk<'a>(
        state: &mut Self::State<'a>,
        out: &mut SlabWriter<'a>,
        chunk: Run<'a, Self::Item>,
    );

    fn copy_between<'a>(
        slab: &'a Slab,
        out: &mut SlabWriter<'a>,
        c0: Self,
        c1: Self,
        run: Run<'a, Self::Item>,
        size: usize,
    ) -> Self::State<'a>;

    fn flush_state<'a>(out: &mut SlabWriter<'a>, state: Self::State<'a>);

    fn encode<'a>(index: usize, slab: &'a Slab) -> Encoder<'a, Self>;

    fn try_next<'a>(
        &self,
        data: &'a [u8],
    ) -> Result<Option<(Run<'a, Self::Item>, Self)>, PackError>;

    fn export(data: &[u8]) -> Vec<ColExport<Self::Item>>;

    fn export_item(item: Option<<Self::Item as Packable>::Unpacked<'_>>) -> Self::Export;

    fn next<'a>(&self, data: &'a [u8]) -> Option<(Run<'a, Self::Item>, Self)> {
        match self.try_next(data) {
            // need one interface that throws away zero length runs (used by bool columns)
            // and one interface that does not
            // this throws out the zero length runs to not complicate the iterator
            Ok(Some((run, cursor))) if run.count == 0 => cursor.next(data),
            Ok(result) => result,
            _ => None,
        }
    }

    fn index(&self) -> usize;

    fn seek<'a>(index: usize, data: &'a [u8]) -> (Option<Run<'a, Self::Item>>, Self) {
        if index == 0 {
            return (None, Self::default());
        } else {
            let mut cursor = Self::default();
            while let Some((val, next_cursor)) = cursor.next(data) {
                if next_cursor.index() >= index {
                    return (Some(val), next_cursor);
                }
                cursor = next_cursor;
            }
        }
        panic!() // we reached the end of the buffer without finding our item - return an error
    }

    fn scan(data: &[u8]) -> Result<Self, PackError> {
        let mut cursor = Self::default();
        while let Some((_val, next_cursor)) = cursor.try_next(data)? {
            cursor = next_cursor
        }
        Ok(cursor)
    }

    fn splice<E>(slab: &mut Slab, index: usize, values: Vec<E>) -> SpliceResult
    where
        E: MaybePackable<Self::Item> + Debug,
    {
        let mut encoder = Self::encode(index, slab);
        for v in &values {
            encoder.append(v.maybe_packable())
        }
        SpliceResult::Replace(encoder.finish())
    }
}

#[derive(Debug, Clone)]
pub(crate) enum Column {
    Actor(ColumnData<ActorCursor>),
    Str(ColumnData<StrCursor>),
    Integer(ColumnData<IntCursor>),
    Action(ColumnData<ActionCursor>),
    Delta(ColumnData<DeltaCursor>),
    Bool(ColumnData<BooleanCursor>),
    ValueMeta(ColumnData<MetaCursor>),
    Value(ColumnData<RawCursor>),
    Group(ColumnData<GroupCursor>),
}

impl Column {
    pub(crate) fn write(&self, out: &mut Vec<u8>) -> Range<usize> {
        match self {
            Self::Actor(col) => col.write(out),
            Self::Str(col) => col.write(out),
            Self::Integer(col) => col.write(out),
            Self::Delta(col) => col.write(out),
            Self::Bool(col) => col.write(out),
            Self::ValueMeta(col) => col.write(out),
            Self::Value(col) => col.write(out),
            Self::Group(col) => col.write(out),
            Self::Action(col) => col.write(out),
        }
    }

    pub(crate) fn slabs(&self) -> &[Slab] {
        match self {
            Self::Actor(col) => col.slabs.as_slice(),
            Self::Str(col) => col.slabs.as_slice(),
            Self::Integer(col) => col.slabs.as_slice(),
            Self::Delta(col) => col.slabs.as_slice(),
            Self::Bool(col) => col.slabs.as_slice(),
            Self::ValueMeta(col) => col.slabs.as_slice(),
            Self::Value(col) => col.slabs.as_slice(),
            Self::Group(col) => col.slabs.as_slice(),
            Self::Action(col) => col.slabs.as_slice(),
        }
    }

    pub(crate) fn len(&self) -> usize {
        match self {
            Self::Actor(col) => col.len,
            Self::Str(col) => col.len,
            Self::Integer(col) => col.len,
            Self::Delta(col) => col.len,
            Self::Bool(col) => col.len,
            Self::ValueMeta(col) => col.len,
            Self::Value(col) => col.len,
            Self::Group(col) => col.len,
            Self::Action(col) => col.len,
        }
    }

    pub(crate) fn external(
        spec: ColumnSpec,
        data: Arc<Vec<u8>>,
        range: Range<usize>,
    ) -> Result<Self, PackError> {
        match spec.col_type() {
            ColumnType::Actor => Ok(Column::Actor(ColumnData::external(data, range)?)),
            ColumnType::String => Ok(Column::Str(ColumnData::external(data, range)?)),
            ColumnType::Integer => {
                if spec.id() == super::op_set::ACTION_COL_ID {
                    Ok(Column::Action(ColumnData::external(data, range)?))
                } else {
                    Ok(Column::Integer(ColumnData::external(data, range)?))
                }
            }
            ColumnType::DeltaInteger => Ok(Column::Delta(ColumnData::external(data, range)?)),
            ColumnType::Boolean => Ok(Column::Bool(ColumnData::external(data, range)?)),
            ColumnType::Group => Ok(Column::Group(ColumnData::external(data, range)?)),
            ColumnType::ValueMetadata => Ok(Column::ValueMeta(ColumnData::external(data, range)?)),
            ColumnType::Value => Ok(Column::Value(ColumnData::external(data, range)?)),
        }
    }
}

pub(crate) enum SpliceResult {
    Done,
    Add(Vec<Slab>),
    Replace(Vec<Slab>),
}

pub(crate) struct RawReader<'a> {
    slabs: std::slice::Iter<'a, Slab>,
    current: Option<(&'a Slab, usize)>,
}

impl<'a> RawReader<'a> {
    pub(crate) fn empty() -> RawReader<'static> {
        RawReader {
            slabs: [].iter(),
            current: None,
        }
    }

    /// Read a slice out of a set of slabs
    ///
    /// Returns an error if:
    /// * The read would cross a slab boundary
    /// * The read would go past the end of the data
    pub(crate) fn read_next(&mut self, length: usize) -> Result<&'a [u8], ReadRawError> {
        let (slab, offset) = match self.current.take() {
            Some(state) => state,
            None => {
                if let Some(slab) = self.slabs.next() {
                    (slab, 0)
                } else {
                    return Err(ReadRawError::EndOfData);
                }
            }
        };
        if offset + length > slab.len() {
            return Err(ReadRawError::CrossBoundary);
        }
        let result = slab[offset..offset + length].as_ref();
        let new_offset = offset + length;
        if offset == slab.len() {
            self.current = None;
        } else {
            self.current = Some((slab, new_offset));
        }
        Ok(result)
    }
}

#[derive(Debug, thiserror::Error)]
pub(crate) enum ReadRawError {
    #[error("attempted to read across slab boundaries")]
    CrossBoundary,
    #[error("attempted to read past end of data")]
    EndOfData,
}

#[cfg(test)]
pub(crate) mod tests {
    use super::super::RleCursor;
    use super::*;
    use rand::prelude::*;
    use rand::rngs::SmallRng;

    fn test_splice<'a, C: ColumnCursor, E>(
        vec: &'a mut Vec<E>,
        col: &'a mut ColumnData<C>,
        index: usize,
        values: Vec<E>,
    ) where
        E: MaybePackable<C::Item> + std::fmt::Debug + std::cmp::PartialEq<C::Export> + Clone,
    {
        vec.splice(index..index, values.clone());
        col.splice(index, values);
        assert_eq!(vec, &col.to_vec());
    }

    fn test_advance_by<'a, C: ColumnCursor>(
        rng: &mut SmallRng,
        data: &'a [C::Export],
        col: &'a mut ColumnData<C>,
    )
    {
        let mut advanced_by = 0;
        let mut iter = col.iter();
        while advanced_by < data.len() - 1 {
            let advance_by = rng.gen_range(1..(data.len() - advanced_by));
            iter.advance_by(advance_by);
            let expected = data[advance_by + advanced_by..].to_vec();
            let actual = iter.clone().map(|e| C::export_item(e)).collect::<Vec<_>>();
            assert_eq!(expected, actual);
            advanced_by += advance_by;
        }
    }

    #[test]
    fn column_data_breaking_literal_runs_in_int_column() {
        let numbers = vec![1, 2, 3];
        let mut start = ColumnData::<IntCursor>::new();
        start.splice(0, numbers);
        assert_eq!(start.export(), vec![vec![ColExport::LitRun(vec![1, 2, 3])]]);
        let mut col = start.clone();
        col.splice(2, vec![3, 3, 3]);
        assert_eq!(
            col.export(),
            vec![vec![ColExport::LitRun(vec![1, 2]), ColExport::Run(4, 3)]]
        );
        let mut col = start.clone();
        col.splice(3, vec![3, 3, 3]);
        assert_eq!(
            col.export(),
            vec![vec![ColExport::LitRun(vec![1, 2]), ColExport::Run(4, 3)]]
        );
        let mut col = start.clone();
        col.splice(1, vec![2, 2]);
        assert_eq!(
            col.export(),
            vec![vec![
                ColExport::LitRun(vec![1]),
                ColExport::Run(3, 2),
                ColExport::LitRun(vec![3]),
            ]]
        );
        let mut col = start.clone();
        col.splice(2, vec![2, 2]);
        assert_eq!(
            col.export(),
            vec![vec![
                ColExport::LitRun(vec![1]),
                ColExport::Run(3, 2),
                ColExport::LitRun(vec![3]),
            ]]
        );
        let mut col = start.clone();
        col.splice(0, vec![1, 1]);
        assert_eq!(
            col.export(),
            vec![vec![ColExport::Run(3, 1), ColExport::LitRun(vec![2, 3]),]]
        );
        let mut col = start.clone();
        col.splice(1, vec![1, 1]);
        assert_eq!(
            col.export(),
            vec![vec![ColExport::Run(3, 1), ColExport::LitRun(vec![2, 3]),]]
        );
    }

    #[test]
    fn column_data_breaking_runs_in_int_column() {
        let numbers = vec![2, 2, 2];
        let mut start = ColumnData::<IntCursor>::new();
        start.splice(0, numbers);
        assert_eq!(start.export(), vec![vec![ColExport::Run(3, 2)]]);
        let mut col = start.clone();
        col.splice(1, vec![3, 3, 3]);
        assert_eq!(
            col.export(),
            vec![vec![
                ColExport::LitRun(vec![2]),
                ColExport::Run(3, 3),
                ColExport::Run(2, 2),
            ]]
        );
        let mut col = start.clone();
        col.splice(2, vec![3, 3, 3]);
        assert_eq!(
            col.export(),
            vec![vec![
                ColExport::Run(2, 2),
                ColExport::Run(3, 3),
                ColExport::LitRun(vec![2]),
            ]]
        );
        let mut col = start.clone();
        col.splice(0, vec![3, 3, 3]);
        assert_eq!(
            col.export(),
            vec![vec![ColExport::Run(3, 3), ColExport::Run(3, 2),]]
        );
        let mut col = start.clone();
        col.splice(3, vec![3, 3, 3]);
        assert_eq!(
            col.export(),
            vec![vec![ColExport::Run(3, 2), ColExport::Run(3, 3),]]
        );
    }

    #[test]
    fn column_data_breaking_null_runs_in_int_column() {
        let numbers = vec![None, None, Some(2), Some(2), None, None, None];
        let mut start = ColumnData::<IntCursor>::new();
        start.splice(0, numbers);
        assert_eq!(
            start.export(),
            vec![vec![
                ColExport::Null(2),
                ColExport::Run(2, 2),
                ColExport::Null(3)
            ]]
        );
        assert_eq!(
            start.to_vec(),
            vec![None, None, Some(2), Some(2), None, None, None]
        );
        let mut col = start.clone();
        col.splice(2, vec![None, None, Some(2), Some(2)]);
        assert_eq!(
            col.export(),
            vec![vec![
                ColExport::Null(4),
                ColExport::Run(4, 2),
                ColExport::Null(3)
            ]]
        );
        assert_eq!(col.len, 11);
        assert_eq!(col.slabs.iter().map(|s| s.len()).sum::<usize>(), 11);
        col.splice(8, vec![Some(2), Some(2), None, None]);
        assert_eq!(
            col.export(),
            vec![vec![
                ColExport::Null(4),
                ColExport::Run(6, 2),
                ColExport::Null(5)
            ]]
        );
        col.splice(4, vec![None, Some(2), Some(3)]);
        assert_eq!(
            col.export(),
            vec![vec![
                ColExport::Null(5),
                ColExport::LitRun(vec![2, 3]),
                ColExport::Run(6, 2),
                ColExport::Null(5)
            ]]
        );
        col.splice(2, vec![4]);
        assert_eq!(
            col.export(),
            vec![vec![
                ColExport::Null(2),
                ColExport::LitRun(vec![4]),
                ColExport::Null(3),
                ColExport::LitRun(vec![2, 3]),
                ColExport::Run(6, 2),
                ColExport::Null(5)
            ]]
        );
        col.splice(6, vec![None, None, Some(2), Some(2)]);
        assert_eq!(
            col.export(),
            vec![vec![
                ColExport::Null(2),
                ColExport::LitRun(vec![4]),
                ColExport::Null(5),
                ColExport::Run(3, 2),
                ColExport::LitRun(vec![3]),
                ColExport::Run(6, 2),
                ColExport::Null(5)
            ]]
        );
        col.splice(
            12,
            vec![Some(3), Some(3), None, Some(7), Some(8), Some(9), Some(2)],
        );
        assert_eq!(
            col.export(),
            vec![vec![
                ColExport::Null(2),
                ColExport::LitRun(vec![4]),
                ColExport::Null(5),
                ColExport::Run(3, 2),
                ColExport::Run(3, 3),
                ColExport::Null(1),
                ColExport::LitRun(vec![7, 8, 9]),
                ColExport::Run(7, 2),
                ColExport::Null(5)
            ]]
        );
        col.splice(15, vec![5, 6]);
        assert_eq!(
            col.export(),
            vec![vec![
                ColExport::Null(2),
                ColExport::LitRun(vec![4]),
                ColExport::Null(5),
                ColExport::Run(3, 2),
                ColExport::Run(3, 3),
                ColExport::Null(1),
                ColExport::LitRun(vec![5, 6, 7, 8, 9]),
                ColExport::Run(7, 2),
                ColExport::Null(5)
            ]]
        );
        assert_eq!(col.len, col.iter().count());
    }

    #[test]
    fn column_data_strings() {
        let strings = vec!["one", "two", "three"];
        let mut start = ColumnData::<StrCursor>::new();
        start.splice(0, strings);
        assert_eq!(
            start.export(),
            vec![vec![ColExport::litrun(vec!["one", "two", "three"])]]
        );
        let mut col = start.clone();
        col.splice(1, vec![None, None, Some("two"), Some("two")]);
        assert_eq!(
            col.export(),
            vec![vec![
                ColExport::litrun(vec!["one"]),
                ColExport::Null(2),
                ColExport::run(3, "two"),
                ColExport::litrun(vec!["three"]),
            ]]
        );
        col.splice(0, vec![None, None, Some("three"), Some("one")]);
        assert_eq!(
            col.export(),
            vec![vec![
                ColExport::Null(2),
                ColExport::litrun(vec!["three"]),
                ColExport::run(2, "one"),
                ColExport::Null(2),
                ColExport::run(3, "two"),
                ColExport::litrun(vec!["three"]),
            ]]
        );
    }

    #[test]
    fn column_data_delta() {
        let numbers = vec![1, 2, 3, 4, 5, 6, 6, 6, 6, 6, 7, 8, 9];
        let mut start = ColumnData::<DeltaCursor>::new();
        start.splice(0, numbers.clone());
        assert_eq!(
            start.export(),
            vec![vec![
                ColExport::Run(6, 1),
                ColExport::Run(4, 0),
                ColExport::Run(3, 1),
            ]]
        );
        let numbers1 = numbers.iter().map(|i| Some(*i)).collect::<Vec<_>>();
        let numbers2 = start.to_vec();
        assert_eq!(numbers1, numbers2);
        let mut col = start.clone();
        col.splice(1, vec![2]);
        assert_eq!(
            col.export(),
            vec![vec![
                ColExport::Run(2, 1),
                ColExport::LitRun(vec![0]),
                ColExport::Run(4, 1),
                ColExport::Run(4, 0),
                ColExport::Run(3, 1),
            ]]
        );
        col.splice(0, vec![0]);
        assert_eq!(
            col.export(),
            vec![vec![
                ColExport::LitRun(vec![0]),
                ColExport::Run(2, 1),
                ColExport::LitRun(vec![0]),
                ColExport::Run(4, 1),
                ColExport::Run(4, 0),
                ColExport::Run(3, 1),
            ]]
        );
    }

    // TODO - would be nice if you printed the seed on failure
    // so we could re-seed if we ever see one of these fail
    trait TestRand: Clone {
        fn index(len: usize, rng: &mut SmallRng) -> usize {
            match len {
                0 => 0,
                _ => rng.gen::<usize>() % len,
            }
        }
        fn null() -> Self;
        fn rand(rng: &mut SmallRng) -> Self;
        fn plus(&self, index: usize) -> Self;
        fn rand_vec(rng: &mut SmallRng) -> Vec<Self>
        where
            Self: Sized,
        {
            let mut result = vec![];
            let len = rng.gen::<usize>() % 4 + 1;
            for i in 0..len {
                if rng.gen::<i64>() % 3 == 0 {
                    result.push(Self::null())
                } else {
                    result.push(Self::rand(rng))
                }
            }
            result
        }
    }

    impl TestRand for Option<i64> {
        fn null() -> Option<i64> {
            None
        }
        fn rand(rng: &mut SmallRng) -> Option<i64> {
            Some(rng.gen::<i64>() % 10)
        }
        fn plus(&self, index: usize) -> Option<i64> {
            self.map(|i| i + index as i64)
        }
    }

    impl TestRand for bool {
        fn null() -> bool {
            false
        }
        fn rand(rng: &mut SmallRng) -> bool {
            rng.gen::<bool>()
        }
        fn plus(&self, index: usize) -> bool {
            true
        }
    }

    impl TestRand for Option<u64> {
        fn null() -> Option<u64> {
            None
        }
        fn rand(rng: &mut SmallRng) -> Option<u64> {
            Some(rng.gen::<u64>() % 10)
        }
        fn plus(&self, index: usize) -> Option<u64> {
            self.map(|i| i + index as u64)
        }
    }

    impl TestRand for Option<String> {
        fn null() -> Option<String> {
            None
        }
        fn rand(rng: &mut SmallRng) -> Option<String> {
            Some(format!("0x{:X}", rng.gen::<usize>()).to_owned())
        }
        fn plus(&self, index: usize) -> Option<String> {
            self.as_ref().map(|s| format!("{}/{}", s, index).to_owned())
        }
    }

    fn make_rng() -> SmallRng {
        let seed = rand::random::<u64>();
        //let seed = 7798599467530965361;
        log!("SEED: {}", seed);
        SmallRng::seed_from_u64(seed)
    }

    fn generate_splice<T: TestRand>(len: usize, rng: &mut SmallRng) -> (usize, Vec<T>) {
        let index = T::index(len, rng);
        let patch = match rng.gen::<usize>() % 4 {
            0 => vec![T::null(), T::null(), T::null()],
            1 => {
                let n = T::rand(rng);
                vec![n.clone(), n.clone(), n]
            }
            2 => {
                let n = T::rand(rng);
                let step = rng.gen::<usize>() % 4;
                vec![n.clone(), n.plus(step), n.plus(step * 2)]
            }
            _ => T::rand_vec(rng),
        };
        (index, patch)
    }

    #[test]
    fn column_data_fuzz_test_int() {
        let mut data: Vec<Option<u64>> = vec![];
        let mut col = ColumnData::<RleCursor<{ usize::MAX }, u64>>::new();
        let mut rng = make_rng();
        for i in 0..1000 {
            let (index, values) = generate_splice(data.len(), &mut rng);
            test_splice(&mut data, &mut col, 0, values);
        }
    }

    #[test]
    fn column_data_fuzz_test_advance_by_int() {
        let mut rng = make_rng();
        for _ in 0..1000 {
            let mut col = ColumnData::<IntCursor>::new();
            let values = Option::<u64>::rand_vec(&mut rng);
            col.splice(0, values.clone());
            test_advance_by(&mut rng, &values, &mut col);
        }
    }

    #[test]
    fn column_data_fuzz_test_seek_to_value_int() {
        let mut rng = make_rng();
        for _ in 0..1000 {
            let mut col = ColumnData::<IntCursor>::new();
            let values = Option::<u64>::rand_vec(&mut rng);
            col.splice(0, values.clone());
            
            // choose a random value  from `values` and record the index of the
            // first occurrence of that value
            let non_empty_values = values.iter().filter_map(|value| value.clone()).collect::<Vec<_>>();
            if non_empty_values.len() == 0 {
                continue;
            }
            let target = non_empty_values.choose(&mut rng).unwrap();
            let index = values.iter().position(|v| v.map(|v| v == *target).unwrap_or(false)).unwrap();

            // Now seek to that index
            let mut iter = col.iter();
            let skipped = iter.seek_to_value(*target);
            assert_eq!(skipped, index);
            let remaining = iter.collect::<Vec<_>>();
            let expected = values[index..].to_vec();
            assert_eq!(remaining, expected);
        }
    }

    #[test]
    fn column_data_str_fuzz_test() {
        let mut data: Vec<Option<String>> = vec![];
        let mut col = ColumnData::<RleCursor<{ usize::MAX }, str>>::new();
        let mut rng = make_rng();
        for i in 0..100 {
            let (index, values) = generate_splice(data.len(), &mut rng);
            test_splice(&mut data, &mut col, 0, values);
        }
    }

    #[test]
    fn column_data_fuzz_test_advance_by_str() {
        let mut rng = make_rng();
        for _ in 0..1000 {
            let mut col = ColumnData::<StrCursor>::new();
            let values = Option::<String>::rand_vec(&mut rng);
            col.splice(0, values.clone());
            test_advance_by(&mut rng, &values, &mut col);
        }
    }

    #[test]
    fn column_data_fuzz_test_delta() {
        let mut data: Vec<Option<i64>> = vec![];
        let mut col = ColumnData::<DeltaCursor>::new();
        let mut rng = make_rng();
        for i in 0..100 {
            let (index, values) = generate_splice(data.len(), &mut rng);
            test_splice(&mut data, &mut col, 0, values);
        }
    }

    #[test]
    fn column_data_fuzz_test_advance_by_delta() {
        let mut rng = make_rng();
        for _ in 0..1000 {
            let mut col = ColumnData::<DeltaCursor>::new();
            let values = Option::<i64>::rand_vec(&mut rng);
            col.splice(0, values.clone());
            test_advance_by(&mut rng, &values, &mut col);
        }
    }

    #[test]
    fn column_data_test_boolean() {
        let mut data: Vec<bool> = vec![true, true, true];
        let mut col = ColumnData::<BooleanCursor>::new();
        col.splice(0, data.clone());
        assert_eq!(col.export(), vec![vec![ColExport::Run(3, true)]]);
        col.splice(0, vec![false, false, false]);
        assert_eq!(
            col.export(),
            vec![vec![ColExport::Run(3, false), ColExport::Run(3, true)]]
        );
        col.splice(6, vec![false, false, false]);
        assert_eq!(
            col.export(),
            vec![vec![
                ColExport::Run(3, false),
                ColExport::Run(3, true),
                ColExport::Run(3, false),
            ]]
        );
        col.splice(9, vec![true, true, true]);
        assert_eq!(
            col.export(),
            vec![vec![
                ColExport::Run(3, false),
                ColExport::Run(3, true),
                ColExport::Run(3, false),
                ColExport::Run(3, true),
            ]]
        );
        col.splice(0, vec![true, true, true]);
        assert_eq!(
            col.export(),
            vec![vec![
                ColExport::Run(3, true),
                ColExport::Run(3, false),
                ColExport::Run(3, true),
                ColExport::Run(3, false),
                ColExport::Run(3, true),
            ]]
        );
        col.splice(1, vec![false, false, false]);
        assert_eq!(
            col.export(),
            vec![vec![
                ColExport::Run(1, true),
                ColExport::Run(3, false),
                ColExport::Run(2, true),
                ColExport::Run(3, false),
                ColExport::Run(3, true),
                ColExport::Run(3, false),
                ColExport::Run(3, true),
            ]]
        );
    }

    #[test]
    fn column_data_fuzz_test_boolean() {
        let mut data: Vec<bool> = vec![];
        let mut col = ColumnData::<BooleanCursor>::new();
        let mut rng = make_rng();
        for i in 0..100 {
            let (index, values) = generate_splice(data.len(), &mut rng);
            test_splice(&mut data, &mut col, 0, values);
        }
    }

    #[test]
    fn column_data_fuzz_test_advance_by_boolean() {
        let mut rng = make_rng();
        for _ in 0..1000 {
            let mut col = ColumnData::<BooleanCursor>::new();
            let values = bool::rand_vec(&mut rng);
            col.splice(0, values.clone());
            test_advance_by(&mut rng, &values, &mut col);
        }
    }
}<|MERGE_RESOLUTION|>--- conflicted
+++ resolved
@@ -12,11 +12,7 @@
 use std::sync::Arc;
 
 #[derive(Debug, Copy)]
-<<<<<<< HEAD
 pub(crate) struct Run<'a, P: Packable + ?Sized> {
-=======
-pub(crate) struct Run<'a, T: Packable + ?Sized> {
->>>>>>> 5eb4be85
     pub(crate) count: usize,
     pub(crate) value: Option<P::Unpacked<'a>>,
 }
@@ -24,15 +20,6 @@
 impl<'a, P: Packable + ?Sized> Clone for Run<'a, P> {
     fn clone(&self) -> Self {
         Self {
-            count: self.count,
-            value: self.value,
-        }
-    }
-}
-
-impl<'a, T: Packable + ?Sized> std::clone::Clone for Run<'a, T> {
-    fn clone(&self) -> Self {
-        Run {
             count: self.count,
             value: self.value,
         }
